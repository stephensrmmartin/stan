--- conflicted
+++ resolved
@@ -301,11 +301,6 @@
                         }
                     }
                     steps {
-<<<<<<< HEAD
-                        unstash 'StanSetup'
-                        setupCXX(false, env.CXX, stanc3_bin_url())
-                        runTests("src/test/integration", separateMakeStep=false)
-=======
                         sh """
                             git clone --recursive https://github.com/stan-dev/performance-tests-cmdstan
                         """
@@ -340,7 +335,6 @@
                             ./runTests.py src/test/integration/standalone_functions_test.cpp
                             ./runTests.py src/test/integration/multiple_translation_units_test.cpp
                         """
->>>>>>> 8e1af52a
                     }
                     post { always { deleteDir() } }
                 }
