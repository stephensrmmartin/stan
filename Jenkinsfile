--- conflicted
+++ resolved
@@ -241,7 +241,7 @@
                 }
                 stage('Integration Mac') {
                     agent { label 'osx' }
-                    when { 
+                    when {
                         expression {
                             ( env.BRANCH_NAME == "develop" ||
                             env.BRANCH_NAME == "master" ) &&
@@ -257,11 +257,11 @@
                 }
                 stage('Integration Windows') {
                     agent { label 'windows' }
-                    when { 
-                        expression { 
+                    when {
+                        expression {
                             ( env.BRANCH_NAME == "develop" ||
                             env.BRANCH_NAME == "master" ) &&
-                            !skipRemainingStages 
+                            !skipRemainingStages
                         }
                     }
                     steps {
@@ -281,12 +281,8 @@
                         setupCXX()
                         script {
                             dir("lib/stan_math/") {
-<<<<<<< HEAD
+                                sh "echo O=0 > make/local"
                                 withEnv(['PATH+TBB=./lib/tbb']) {
-=======
-                                sh "echo O=0 > make/local"
-                                withEnv(['PATH+TBB=./lib/tbb']) {           
->>>>>>> e4bbec3b
                                     try { sh "./runTests.py -j${env.PARALLEL} test/expressions" }
                                     finally { junit 'test/**/*.xml' }
                                 }
