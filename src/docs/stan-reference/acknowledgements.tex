--- conflicted
+++ resolved
@@ -47,35 +47,6 @@
 
 Stan was supported in part by
 %
-<<<<<<< HEAD
-the U.~S.\ Department of Energy
-({\small DE-SC0002099}),
-%
-the U.~S.\ National Science Foundation
-({\small ATM-0934516}
-``Reconstructing Climate from Tree Ring Data''
-and {\small CNS-1205516} ``Stan: Scalable Software for Bayesian Modeling''),
-%
-and
-the U.~S.\ Department of Education Institute of Education Sciences
-({\small ED-GRANTS-032309-005}:
- ``Practical Tools for Multilevel Hierarchical Modeling in Education
- Research'' and
- {\small R305D090006-09A}:
- ``Practical Solutions for Missing Data'').
-
-The high-performance computing facility on which we ran (and continue
-to run) evaluations was made possible through a grant from the U.~S.\
-National Institutes of Health ({\small 1G20RR030893-01}: ``Research
-Facility Improvement Grant'').
-
-\Stan is currently supported in part by a grant from the U.~S.\
-Department of Education Institute of Education Sciences (``Solving
-Difficult Bayesian Computation Problems in Education Research Using
-Stan''), by a grant from the Alfred P.\ Sloan Foundation
-(non-research), and by a U.~S.\ Office of Naval Research (ONR) grant
-(``Informative Priors for Bayesian Inference and Regularization'').
-=======
 \begin{itemize}
 \item
 U.~S.\ Department of Energy 
@@ -91,7 +62,6 @@
 \item
 CNS-1205516: Stan: Scalable Software for Bayesian Modeling
 \end{itemize}
->>>>>>> cfb0acdc
 %
 \item
 U.~S.\ Department of Education Institute of Education Sciences 
@@ -132,15 +102,6 @@
 to:
 Ethan Adams,
 Avraham Adler,
-<<<<<<< HEAD
-Jeffrey Arnold,
-Jarret Barber,
-David R.~Blair,
-Ross Boylan,
-Eric N.~Brown,
-Devin Caughey,
-Ctross (GitHub ID),
-=======
 Jeffrey Arnold, 
 Jarret Barber, 
 David R.~Blair, 
@@ -148,7 +109,6 @@
 Eric N.~Brown, 
 Devin Caughey, 
 Daniel Chen,
->>>>>>> cfb0acdc
 Jan Gl\"ascher,
 Robert J.\ Goedman,
 Danny Goldstein,
@@ -188,12 +148,8 @@
 Arthur Breitman,
 Eric C.~Brown,
 Juan Sebasti\'an Casallas,
-<<<<<<< HEAD
-Andy Choi,
-=======
 Daniel Chen,
 Andy Choi, 
->>>>>>> cfb0acdc
 David Chudzicki,
 Andria Dawson,
 Andrew Ellis,
@@ -211,19 +167,12 @@
 Bobby Jacob,
 Max Joseph,
 Fr\"anzi Korner-Nievergelt,
-<<<<<<< HEAD
-Louis Luangkesorn,
-Mitzi Morris,
-Sunil Nandihalli,
-Tamas Papp,
-=======
 Takahiro Kubo,
 Mike Lawrence,
 Louis Luangkesorn, 
 Sunil Nandihalli,
 Julia Palacios,
 Tamas Papp, 
->>>>>>> cfb0acdc
 Tomi Peltola,
 Andre Pfeuffer,
 Sergio Polini,
