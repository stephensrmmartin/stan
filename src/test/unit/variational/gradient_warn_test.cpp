#include <test/test-models/good/variational/gradient_warn.hpp>
#include <stan/variational/advi.hpp>
#include <gtest/gtest.h>
#include <test/unit/util.hpp>
#include <vector>
#include <string>
#include <iostream>
#include <boost/random/additive_combine.hpp> // L'Ecuyer RNG

typedef boost::ecuyer1988 rng_t;

class advi_test : public ::testing::Test {
public:
  void SetUp() {
    std::fstream data_stream("src/test/test-models/good/variational/gradient_warn.data.R",
                             std::fstream::in);
    stan::io::dump data_var_context(data_stream);
    data_stream.close();

    model_ = new stan_model(data_var_context, &model_stream_);
    cont_params_ = Eigen::VectorXd::Zero(model_->num_params_r());
    base_rng_.seed(3021828106u);
    model_stream_.str("");
    print_stream_.str("");
    output_stream_.str("");
    diagnostic_stream_.str("");

    advi_meanfield_ = new stan::variational::advi<stan_model, stan::variational::normal_meanfield, rng_t>
<<<<<<< HEAD
      (*model_, cont_params_,
       1, 100,
       base_rng_,
=======
      (*model_, cont_params_, base_rng_,
       1, 100,
>>>>>>> 75a29dcc
       100, 1,
       &print_stream_,
       &output_stream_,
       &diagnostic_stream_);
    advi_fullrank_ = new stan::variational::advi<stan_model, stan::variational::normal_fullrank, rng_t>
<<<<<<< HEAD
      (*model_, cont_params_,
       1, 100,
       base_rng_,
=======
      (*model_, cont_params_, base_rng_,
       1, 100,
>>>>>>> 75a29dcc
       100, 1,
       &print_stream_,
       &output_stream_,
       &diagnostic_stream_);
  }

  void TearDown() {
    delete advi_meanfield_;
    delete advi_fullrank_;
    delete model_;
  }

  stan::variational::advi<stan_model, stan::variational::normal_meanfield, rng_t> *advi_meanfield_;
  stan::variational::advi<stan_model, stan::variational::normal_fullrank, rng_t> *advi_fullrank_;
  std::stringstream model_stream_;
  std::stringstream print_stream_;
  std::stringstream output_stream_;
  std::stringstream diagnostic_stream_;

private:
  stan_model *model_;
  rng_t base_rng_;
  Eigen::VectorXd cont_params_;
};


TEST_F(advi_test, gradient_warn_meanfield) {
<<<<<<< HEAD
  EXPECT_EQ(0, advi_meanfield_->run("0.1", 0.01, 10000, 50));
=======
  EXPECT_EQ(0, advi_meanfield_->run(0.1, false, 50, 0.01, 10000));
>>>>>>> 75a29dcc
  SUCCEED() << "expecting it to compile and run without problems";
}

TEST_F(advi_test, gradient_warn_fullrank) {
<<<<<<< HEAD
  EXPECT_EQ(0, advi_fullrank_->run("0.1", 0.01, 10000, 50));
=======
  EXPECT_EQ(0, advi_fullrank_->run(0.1, false, 50, 0.01, 10000));
>>>>>>> 75a29dcc
  SUCCEED() << "expecting it to compile and run without problems";
}<|MERGE_RESOLUTION|>--- conflicted
+++ resolved
@@ -26,27 +26,15 @@
     diagnostic_stream_.str("");
 
     advi_meanfield_ = new stan::variational::advi<stan_model, stan::variational::normal_meanfield, rng_t>
-<<<<<<< HEAD
-      (*model_, cont_params_,
-       1, 100,
-       base_rng_,
-=======
       (*model_, cont_params_, base_rng_,
        1, 100,
->>>>>>> 75a29dcc
        100, 1,
        &print_stream_,
        &output_stream_,
        &diagnostic_stream_);
     advi_fullrank_ = new stan::variational::advi<stan_model, stan::variational::normal_fullrank, rng_t>
-<<<<<<< HEAD
-      (*model_, cont_params_,
-       1, 100,
-       base_rng_,
-=======
       (*model_, cont_params_, base_rng_,
        1, 100,
->>>>>>> 75a29dcc
        100, 1,
        &print_stream_,
        &output_stream_,
@@ -74,19 +62,11 @@
 
 
 TEST_F(advi_test, gradient_warn_meanfield) {
-<<<<<<< HEAD
-  EXPECT_EQ(0, advi_meanfield_->run("0.1", 0.01, 10000, 50));
-=======
   EXPECT_EQ(0, advi_meanfield_->run(0.1, false, 50, 0.01, 10000));
->>>>>>> 75a29dcc
   SUCCEED() << "expecting it to compile and run without problems";
 }
 
 TEST_F(advi_test, gradient_warn_fullrank) {
-<<<<<<< HEAD
-  EXPECT_EQ(0, advi_fullrank_->run("0.1", 0.01, 10000, 50));
-=======
   EXPECT_EQ(0, advi_fullrank_->run(0.1, false, 50, 0.01, 10000));
->>>>>>> 75a29dcc
   SUCCEED() << "expecting it to compile and run without problems";
 }