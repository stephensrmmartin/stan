--- conflicted
+++ resolved
@@ -7,13 +7,14 @@
 #include <fstream>
 #include <boost/random/additive_combine.hpp>
 #include <stan/io/dump.hpp>
+#include <stan/interface_callbacks/writer/stringstream.hpp>
 #include <stan/services/io/write_iteration.hpp>
 
 void expect_substring(const std::string& msg,
                       const std::string& expected_substring) {
   if (msg.find(expected_substring) == std::string::npos)
     FAIL() << "expected to find substring=" << expected_substring
-           << " in string=" << msg 
+           << " in string=" << msg
            << std::endl;
 }
 
@@ -38,13 +39,8 @@
     M model(empty_data_context, &model_output);
     std::vector<double> cont_vector(model.num_params_r(), 0.0);
     std::vector<int> disc_vector;
-<<<<<<< HEAD
-    double lp = model.template log_prob<false,false>(cont_vector, disc_vector, &std::cout);    
+    double lp = model.template log_prob<false,false>(cont_vector, disc_vector, &out);
     write_iteration(writer, model, base_rng, lp, cont_vector, disc_vector);
-=======
-    double lp = model.template log_prob<false,false>(cont_vector, disc_vector, &out);    
-    write_iteration(model_output, model, base_rng, lp, cont_vector, disc_vector, &out);
->>>>>>> 8cc7c697
   } catch (const E& e) {
     expect_substring(e.what(), expected_msg1);
     expect_substring(e.what(), expected_msg2);
@@ -87,4 +83,4 @@
   FAIL() << "model failed to do reject" << std::endl;
 }
 
-#endif +#endif