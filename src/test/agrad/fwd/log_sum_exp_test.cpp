--- conflicted
+++ resolved
@@ -1,12 +1,8 @@
 #include <gtest/gtest.h>
 #include <stan/agrad/fvar.hpp>
 #include <stan/math/functions/log_sum_exp.hpp>
-<<<<<<< HEAD
 #include <stan/agrad/var.hpp>
 #include <test/agrad/util.hpp>
-=======
-#include <stan/agrad/fwd/log_sum_exp.hpp>
->>>>>>> 3e4ec16f
 
 TEST(AgradFwdLogSumExp,Fvar) {
   using stan::agrad::fvar;
@@ -21,16 +17,15 @@
   EXPECT_FLOAT_EQ(log_sum_exp(0.5, 1.2), a.val_);
   EXPECT_FLOAT_EQ((1.0 * exp(0.5) + 2.0 * exp(1.2)) / (exp(0.5) 
                                                        + exp(1.2)), a.d_);
-
+  
   fvar<double> b = log_sum_exp(x, z);
   EXPECT_FLOAT_EQ(log_sum_exp(0.5, 1.4), b.val_);
   EXPECT_FLOAT_EQ(1.0 * exp(0.5) / (exp(0.5) + exp(1.4)), b.d_);
-
+  
   fvar<double> c = log_sum_exp(z, x);
   EXPECT_FLOAT_EQ(log_sum_exp(1.4, 0.5), c.val_);
   EXPECT_FLOAT_EQ(1.0 * exp(0.5) / (exp(0.5) + exp(1.4)), c.d_);
 }
-<<<<<<< HEAD
 TEST(AgradFwdLogSumExp,FvarVar_FvarVar_1stDeriv) {
   using stan::agrad::fvar;
   using stan::agrad::var;
@@ -379,48 +374,4 @@
   VEC g;
   a.d_.d_.grad(p,g);
   EXPECT_FLOAT_EQ(0,g[0]);
-=======
-
-void log_sum_exp_test(const std::vector<double>& x) {
-  using std::exp;
-  using stan::agrad::fvar;
-  for (size_t n = 0; n < x.size(); ++n) {
-    // for d/d.x[n]
-    std::vector<fvar<double> > xv(x.size());
-    for (size_t i = 0; i < x.size(); ++i)
-      xv[i] = x[i];
-    xv[n].d_ = 2.3;
-    fvar<double> sum_exp = 0;
-    for (size_t i = 0; i < x.size(); ++i)
-      sum_exp += exp(xv[i]);
-    fvar<double> log_sum_exp_expected = log(sum_exp);
-    double val_expected = log_sum_exp_expected.val_;
-    double deriv_expected = log_sum_exp_expected.d_;
-  
-    std::vector<fvar<double> > xv2(x.size());
-    for (size_t i = 0; i < x.size(); ++i)
-      xv2[i] = x[i];
-    xv2[n].d_ = 2.3;
-    fvar<double> log_sum_exp_fvar = log_sum_exp(xv2);
-    double val = log_sum_exp_fvar.val_;
-    double deriv = log_sum_exp_fvar.d_;
-    
-    EXPECT_FLOAT_EQ(val_expected, val);
-    EXPECT_FLOAT_EQ(deriv_expected, deriv);
-  }
-}
-
-TEST(AgradRevLogSumExp,vector) {
-  using std::vector;
-
-  vector<double> a(1);
-  a[0] = 1.3;
-  log_sum_exp_test(a);
-
-  vector<double> b(3);
-  b[0] = -1.2;
-  b[1] = 0;
-  b[2] = 3.9;
-  log_sum_exp_test(b);
->>>>>>> 3e4ec16f
 }