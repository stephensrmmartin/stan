#ifndef STAN_SERVICES_SAMPLE_INIT_ADAPT_HPP
#define STAN_SERVICES_SAMPLE_INIT_ADAPT_HPP

#include <stan/interface_callbacks/writer/base_writer.hpp>
<<<<<<< HEAD
=======
#include <stan/mcmc/base_mcmc.hpp>
>>>>>>> 3620522f
#include <stan/math/prim/mat/fun/Eigen.hpp>
#include <stan/services/arguments/categorical_argument.hpp>
#include <stan/services/arguments/singleton_argument.hpp>

namespace stan {
  namespace services {
    namespace sample {
      /**
       * @tparam Sampler MCMC sampler implementation
       * @param sampler MCMC sampler
       * @param delta Dual averaging target
       * @param gamma Dual averaging scale
       * @param kappa Dual averaging shrinkage
       * @param t0 Dual averaging effective starting iteration
       * @param cont_params Continuous state values
       * @param writer Writer callback for displaying error messages
       */
      template<class Sampler>
      bool init_adapt(Sampler& sampler,
                      const double delta,
                      const double gamma,
                      const double kappa,
                      const double t0,
                      const Eigen::VectorXd& cont_params,
                      interface_callbacks::writer::base_writer& writer) {
        const double epsilon = sampler->get_nominal_stepsize();

        sampler.get_stepsize_adaptation().set_mu(log(10 * epsilon));
        sampler.get_stepsize_adaptation().set_delta(delta);
        sampler.get_stepsize_adaptation().set_gamma(gamma);
        sampler.get_stepsize_adaptation().set_kappa(kappa);
        sampler.get_stepsize_adaptation().set_t0(t0);

        sampler.engage_adaptation();

        try {
          sampler->z().q = cont_params;
          sampler->init_stepsize(writer);
        } catch (const std::exception& e) {
<<<<<<< HEAD
          writer("Error initializing step size.");
=======
          writer("Exception initializing step size.");
>>>>>>> 3620522f
          writer(e.what());
          return false;
        }

        return true;
      }

      /**
       * @tparam Sampler MCMC sampler implementation
       * @param sampler MCMC sampler
       * @param adapt Adaptation configuration
       * @param cont_params Continuous state values
       * @param writer Writer callback for displaying error messages
       */
      template<class Sampler>
      bool init_adapt(Sampler& sampler,
                      stan::services::categorical_argument* adapt,
                      const Eigen::VectorXd& cont_params,
                      interface_callbacks::writer::base_writer& writer) {
        double delta
          = dynamic_cast<real_argument*>(adapt->arg("delta"))->value();
        double gamma
          = dynamic_cast<real_argument*>(adapt->arg("gamma"))->value();
        double kappa
          = dynamic_cast<real_argument*>(adapt->arg("kappa"))->value();
        double t0
          = dynamic_cast<real_argument*>(adapt->arg("t0"))->value();

        return init_adapt<Sampler>(dynamic_cast<Sampler*>(sampler),
                                   delta, gamma, kappa, t0, cont_params,
                                   writer);
      }

    }  // sample
  }  // services
}  // stan

#endif<|MERGE_RESOLUTION|>--- conflicted
+++ resolved
@@ -2,10 +2,7 @@
 #define STAN_SERVICES_SAMPLE_INIT_ADAPT_HPP
 
 #include <stan/interface_callbacks/writer/base_writer.hpp>
-<<<<<<< HEAD
-=======
 #include <stan/mcmc/base_mcmc.hpp>
->>>>>>> 3620522f
 #include <stan/math/prim/mat/fun/Eigen.hpp>
 #include <stan/services/arguments/categorical_argument.hpp>
 #include <stan/services/arguments/singleton_argument.hpp>
@@ -45,11 +42,7 @@
           sampler->z().q = cont_params;
           sampler->init_stepsize(writer);
         } catch (const std::exception& e) {
-<<<<<<< HEAD
-          writer("Error initializing step size.");
-=======
           writer("Exception initializing step size.");
->>>>>>> 3620522f
           writer(e.what());
           return false;
         }
