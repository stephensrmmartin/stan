#ifndef STAN_SERVICES_SAMPLE_HMC_NUTS_DIAG_E_ADAPT_HPP
#define STAN_SERVICES_SAMPLE_HMC_NUTS_DIAG_E_ADAPT_HPP

#include <stan/math/prim.hpp>
#include <stan/callbacks/interrupt.hpp>
#include <stan/callbacks/logger.hpp>
#include <stan/callbacks/writer.hpp>
#include <stan/io/var_context.hpp>
#include <stan/mcmc/fixed_param_sampler.hpp>
#include <stan/services/error_codes.hpp>
#include <stan/mcmc/hmc/nuts/adapt_diag_e_nuts.hpp>
#include <stan/services/util/run_adaptive_sampler.hpp>
#include <stan/services/util/create_rng.hpp>
#include <stan/services/util/initialize.hpp>
#include <stan/services/util/inv_metric.hpp>
#include <vector>

namespace stan {
namespace services {
namespace sample {

/**
 * Runs HMC with NUTS with adaptation using diagonal Euclidean metric
 * with a pre-specified Euclidean metric.
 *
 * @tparam Model Model class
 * @param[in] model Input model to test (with data already instantiated)
 * @param[in] init var context for initialization
 * @param[in] init_inv_metric var context exposing an initial diagonal
              inverse Euclidean metric (must be positive definite)
 * @param[in] random_seed random seed for the random number generator
 * @param[in] chain chain id to advance the pseudo random number generator
 * @param[in] init_radius radius to initialize
 * @param[in] num_warmup Number of warmup samples
 * @param[in] num_samples Number of samples
 * @param[in] num_thin Number to thin the samples
 * @param[in] save_warmup Indicates whether to save the warmup iterations
 * @param[in] refresh Controls the output
 * @param[in] stepsize initial stepsize for discrete evolution
 * @param[in] stepsize_jitter uniform random jitter of stepsize
 * @param[in] max_depth Maximum tree depth
 * @param[in] delta adaptation target acceptance statistic
 * @param[in] gamma adaptation regularization scale
 * @param[in] kappa adaptation relaxation exponent
 * @param[in] t0 adaptation iteration offset
 * @param[in] init_buffer width of initial fast adaptation interval
 * @param[in] term_buffer width of final fast adaptation interval
 * @param[in] window initial width of slow adaptation interval
 * @param[in,out] interrupt Callback for interrupts
 * @param[in,out] logger Logger for messages
 * @param[in,out] init_writer Writer callback for unconstrained inits
 * @param[in,out] sample_writer Writer for draws
 * @param[in,out] diagnostic_writer Writer for diagnostic information
 * @return error_codes::OK if successful
 */
template <typename Model, typename InitContext, typename InitMetricContext,
          typename SampleWriter, typename DiagnosticWriter>
int hmc_nuts_diag_e_adapt(
    Model& model, const InitContext& init,
    const InitMetricContext& init_inv_metric, unsigned int random_seed,
    unsigned int chain, double init_radius, int num_warmup, int num_samples,
    int num_thin, bool save_warmup, int refresh, double stepsize,
    double stepsize_jitter, int max_depth, double delta, double gamma,
    double kappa, double t0, unsigned int init_buffer, unsigned int term_buffer,
    unsigned int window, callbacks::interrupt& interrupt,
    callbacks::logger& logger, callbacks::writer& init_writer,
    SampleWriter& sample_writer, DiagnosticWriter& diagnostic_writer) {
  boost::ecuyer1988 rng = util::create_rng(random_seed, chain);

  std::vector<double> cont_vector = util::initialize(
      model, init, rng, init_radius, true, logger, init_writer);

  Eigen::VectorXd inv_metric;
  try {
    inv_metric = util::read_diag_inv_metric(init_inv_metric,
                                            model.num_params_r(), logger);
    util::validate_diag_inv_metric(inv_metric, logger);
  } catch (const std::domain_error& e) {
    return error_codes::CONFIG;
  }

  stan::mcmc::adapt_diag_e_nuts<Model, boost::ecuyer1988> sampler(model, rng);

  sampler.set_metric(inv_metric);
  sampler.set_nominal_stepsize(stepsize);
  sampler.set_stepsize_jitter(stepsize_jitter);
  sampler.set_max_depth(max_depth);

  sampler.get_stepsize_adaptation().set_mu(log(10 * stepsize));
  sampler.get_stepsize_adaptation().set_delta(delta);
  sampler.get_stepsize_adaptation().set_gamma(gamma);
  sampler.get_stepsize_adaptation().set_kappa(kappa);
  sampler.get_stepsize_adaptation().set_t0(t0);

  sampler.set_window_params(num_warmup, init_buffer, term_buffer, window,
                            logger);

  util::run_adaptive_sampler(
      sampler, model, cont_vector, num_warmup, num_samples, num_thin, refresh,
      save_warmup, rng, interrupt, logger, sample_writer, diagnostic_writer);

  return error_codes::OK;
}

/**
 * Runs HMC with NUTS with adaptation using diagonal Euclidean metric.
 *
 * @tparam Model Model class
 * @param[in] model Input model to test (with data already instantiated)
 * @param[in] init var context for initialization
 * @param[in] random_seed random seed for the random number generator
 * @param[in] chain chain id to advance the pseudo random number generator
 * @param[in] init_radius radius to initialize
 * @param[in] num_warmup Number of warmup samples
 * @param[in] num_samples Number of samples
 * @param[in] num_thin Number to thin the samples
 * @param[in] save_warmup Indicates whether to save the warmup iterations
 * @param[in] refresh Controls the output
 * @param[in] stepsize initial stepsize for discrete evolution
 * @param[in] stepsize_jitter uniform random jitter of stepsize
 * @param[in] max_depth Maximum tree depth
 * @param[in] delta adaptation target acceptance statistic
 * @param[in] gamma adaptation regularization scale
 * @param[in] kappa adaptation relaxation exponent
 * @param[in] t0 adaptation iteration offset
 * @param[in] init_buffer width of initial fast adaptation interval
 * @param[in] term_buffer width of final fast adaptation interval
 * @param[in] window initial width of slow adaptation interval
 * @param[in,out] interrupt Callback for interrupts
 * @param[in,out] logger Logger for messages
 * @param[in,out] init_writer Writer callback for unconstrained inits
 * @param[in,out] sample_writer Writer for draws
 * @param[in,out] diagnostic_writer Writer for diagnostic information
 * @return error_codes::OK if successful
 */
template <typename Model, typename InitContext, typename SampleWriter,
          typename DiagnosticWriter>
int hmc_nuts_diag_e_adapt(
    Model& model, const InitContext& init, unsigned int random_seed,
    unsigned int chain, double init_radius, int num_warmup, int num_samples,
    int num_thin, bool save_warmup, int refresh, double stepsize,
    double stepsize_jitter, int max_depth, double delta, double gamma,
    double kappa, double t0, unsigned int init_buffer, unsigned int term_buffer,
    unsigned int window, callbacks::interrupt& interrupt,
    callbacks::logger& logger, callbacks::writer& init_writer,
    SampleWriter& sample_writer, DiagnosticWriter& diagnostic_writer) {
  stan::io::dump dmp
      = util::create_unit_e_diag_inv_metric(model.num_params_r());
  return hmc_nuts_diag_e_adapt(
      model, init, dmp, random_seed, chain, init_radius, num_warmup,
      num_samples, num_thin, save_warmup, refresh, stepsize, stepsize_jitter,
      max_depth, delta, gamma, kappa, t0, init_buffer, term_buffer, window,
      interrupt, logger, init_writer, sample_writer, diagnostic_writer);
}

<<<<<<< HEAD
namespace internal {

  template <typename Context>
  inline const auto& get_context(const std::shared_ptr<Context>& x) {
    return *x;
  }

  /**
   * Specialization
   */
  template <typename Context>
  inline auto get_context(Context&& x) {
    return std::forward<Context>(x);
  }

}
template <class Model, typename InitContext, typename InitInvContext, typename SampleWriter, typename DiagnosticWriter>
int hmc_nuts_diag_e_adapt(
    Model& model, const std::vector<InitContext>& init,
    const std::vector<InitInvContext>& init_inv_metric, unsigned int random_seed,
    unsigned int chain, double init_radius, int num_warmup, int num_samples,
    int num_thin, bool save_warmup, int refresh, double stepsize,
    double stepsize_jitter, int max_depth, double delta, double gamma,
    double kappa, double t0, unsigned int init_buffer, unsigned int term_buffer,
    unsigned int window, callbacks::interrupt& interrupt,
    callbacks::logger& logger, callbacks::writer& init_writer,
    std::vector<SampleWriter>& sample_writer, std::vector<DiagnosticWriter>& diagnostic_writer, size_t n_chain) {
  using internal::get_context;
  if (n_chain == 0) {
    return hmc_nuts_diag_e_adapt(
        model, get_context(init[0]), init_inv_metric[0], random_seed, chain, init_radius, num_warmup,
        num_samples, num_thin, save_warmup, refresh, stepsize, stepsize_jitter,
        max_depth, delta, gamma, kappa, t0, init_buffer, term_buffer, window,
        interrupt, logger, init_writer, sample_writer[0], diagnostic_writer[0]);
=======
template <class Model, typename InitContext, typename InitInvContext,
          typename SampleWriter, typename DiagnosticWriter>
int hmc_nuts_diag_e_adapt(
    Model& model, const std::vector<InitContext>& init,
    const std::vector<InitInvContext>& init_inv_metric,
    unsigned int random_seed, unsigned int chain, double init_radius,
    int num_warmup, int num_samples, int num_thin, bool save_warmup,
    int refresh, double stepsize, double stepsize_jitter, int max_depth,
    double delta, double gamma, double kappa, double t0,
    unsigned int init_buffer, unsigned int term_buffer, unsigned int window,
    callbacks::interrupt& interrupt, callbacks::logger& logger,
    callbacks::writer& init_writer, std::vector<SampleWriter>& sample_writer,
    std::vector<DiagnosticWriter>& diagnostic_writer, size_t n_chain) {
  if (n_chain == 0) {
    return hmc_nuts_diag_e_adapt(
        model, init[0], init_inv_metric[0], random_seed, chain, init_radius,
        num_warmup, num_samples, num_thin, save_warmup, refresh, stepsize,
        stepsize_jitter, max_depth, delta, gamma, kappa, t0, init_buffer,
        term_buffer, window, interrupt, logger, init_writer, sample_writer[0],
        diagnostic_writer[0]);
>>>>>>> 5055e218
  } else {
    using sample_t = stan::mcmc::adapt_diag_e_nuts<Model, boost::ecuyer1988>;
    std::vector<boost::ecuyer1988> rngs;
    rngs.reserve(n_chain);
    std::vector<std::vector<double>> cont_vectors;
    cont_vectors.reserve(n_chain);
    std::vector<sample_t> samplers;
    samplers.reserve(n_chain);
    try {
      for (int i = 0; i < n_chain; ++i) {
        rngs.emplace_back(util::create_rng(random_seed, chain + i));
        cont_vectors.emplace_back(util::initialize(
            model, init[i], rngs[i], init_radius, true, logger, init_writer));
        samplers.emplace_back(model, rngs[i]);
        Eigen::VectorXd inv_metric = util::read_diag_inv_metric(
            init_inv_metric[i], model.num_params_r(), logger);
        util::validate_diag_inv_metric(inv_metric, logger);

        samplers[i].set_metric(inv_metric);
        samplers[i].set_nominal_stepsize(stepsize);
        samplers[i].set_stepsize_jitter(stepsize_jitter);
        samplers[i].set_max_depth(max_depth);

        samplers[i].get_stepsize_adaptation().set_mu(log(10 * stepsize));
        samplers[i].get_stepsize_adaptation().set_delta(delta);
        samplers[i].get_stepsize_adaptation().set_gamma(gamma);
        samplers[i].get_stepsize_adaptation().set_kappa(kappa);
        samplers[i].get_stepsize_adaptation().set_t0(t0);
        samplers[i].set_window_params(num_warmup, init_buffer, term_buffer,
                                      window, logger);
      }
    } catch (const std::domain_error& e) {
      return error_codes::CONFIG;
    }
<<<<<<< HEAD
    tbb::parallel_for(
        tbb::blocked_range<size_t>(0, n_chain, 1),
        [num_warmup, num_samples, num_thin, refresh, save_warmup,
         &samplers, &model, &rngs, &interrupt, &logger, &sample_writer, &cont_vectors,
         &diagnostic_writer](const tbb::blocked_range<size_t>& r) {
        for (size_t i = r.begin(); i != r.end(); ++i) {
      util::run_adaptive_sampler(
          samplers[i], model, cont_vectors[i], num_warmup, num_samples, num_thin, refresh,
          save_warmup, rngs[i], interrupt, logger, sample_writer[i], diagnostic_writer[i], i + 1);
        }
      },
      tbb::simple_partitioner());
=======
    util::run_adaptive_sampler(samplers, model, cont_vectors, num_warmup,
                               num_samples, num_thin, refresh, save_warmup,
                               rngs, interrupt, logger, sample_writer,
                               diagnostic_writer, n_chain);
>>>>>>> 5055e218

    return error_codes::OK;
  }
}

template <class Model, typename InitContext, typename SampleWriter,
          typename DiagnosticWriter>
int hmc_nuts_diag_e_adapt(
<<<<<<< HEAD
    Model& model, const std::vector<InitContext>& init, unsigned int random_seed,
    unsigned int chain, double init_radius, int num_warmup, int num_samples,
    int num_thin, bool save_warmup, int refresh, double stepsize,
    double stepsize_jitter, int max_depth, double delta, double gamma,
    double kappa, double t0, unsigned int init_buffer, unsigned int term_buffer,
    unsigned int window, callbacks::interrupt& interrupt,
    callbacks::logger& logger, callbacks::writer& init_writer,
    std::vector<SampleWriter>& sample_writer, std::vector<DiagnosticWriter>& diagnostic_writer, size_t n_chain) {
      using internal::get_context;
    if (n_chain == 0) {
      return hmc_nuts_diag_e_adapt(
          model, get_context(init[0]), random_seed, chain, init_radius, num_warmup,
          num_samples, num_thin, save_warmup, refresh, stepsize, stepsize_jitter,
          max_depth, delta, gamma, kappa, t0, init_buffer, term_buffer, window,
          interrupt, logger, init_writer, sample_writer[0], diagnostic_writer[0]);
    } else {
      stan::io::dump dmp
          = util::create_unit_e_diag_inv_metric(model.num_params_r());
      std::vector<stan::io::dump> unit_e_metrics(n_chain, dmp);
      return hmc_nuts_diag_e_adapt(
          model, init, unit_e_metrics, random_seed, chain, init_radius, num_warmup,
          num_samples, num_thin, save_warmup, refresh, stepsize, stepsize_jitter,
          max_depth, delta, gamma, kappa, t0, init_buffer, term_buffer, window,
          interrupt, logger, init_writer, sample_writer, diagnostic_writer, n_chain);
    }
=======
    Model& model, const std::vector<InitContext>& init,
    unsigned int random_seed, unsigned int chain, double init_radius,
    int num_warmup, int num_samples, int num_thin, bool save_warmup,
    int refresh, double stepsize, double stepsize_jitter, int max_depth,
    double delta, double gamma, double kappa, double t0,
    unsigned int init_buffer, unsigned int term_buffer, unsigned int window,
    callbacks::interrupt& interrupt, callbacks::logger& logger,
    callbacks::writer& init_writer, std::vector<SampleWriter>& sample_writer,
    std::vector<DiagnosticWriter>& diagnostic_writer, size_t n_chain) {
  if (n_chain == 0) {
    return hmc_nuts_diag_e_adapt(
        model, init[0], random_seed, chain, init_radius, num_warmup,
        num_samples, num_thin, save_warmup, refresh, stepsize, stepsize_jitter,
        max_depth, delta, gamma, kappa, t0, init_buffer, term_buffer, window,
        interrupt, logger, init_writer, sample_writer[0], diagnostic_writer[0]);
  } else {
    stan::io::dump dmp
        = util::create_unit_e_diag_inv_metric(model.num_params_r());
    std::vector<stan::io::dump> unit_e_metrics(n_chain, dmp);
    return hmc_nuts_diag_e_adapt(
        model, init, unit_e_metrics, random_seed, chain, init_radius,
        num_warmup, num_samples, num_thin, save_warmup, refresh, stepsize,
        stepsize_jitter, max_depth, delta, gamma, kappa, t0, init_buffer,
        term_buffer, window, interrupt, logger, init_writer, sample_writer,
        diagnostic_writer, n_chain);
  }
>>>>>>> 5055e218
}

}  // namespace sample
}  // namespace services
}  // namespace stan
#endif<|MERGE_RESOLUTION|>--- conflicted
+++ resolved
@@ -18,6 +18,26 @@
 namespace stan {
 namespace services {
 namespace sample {
+
+  namespace internal {
+    /**
+     * Specializtion to get a const reference to the underlying value in a
+     *  shared_ptr.
+     */
+    template <typename Context>
+    inline const auto& get_context(const std::shared_ptr<Context>& x) {
+      return *x;
+    }
+
+    /**
+     * Specialization to return back the input context
+     */
+    template <typename Context>
+    inline auto get_context(Context&& x) {
+      return std::forward<Context>(x);
+    }
+
+  }
 
 /**
  * Runs HMC with NUTS with adaptation using diagonal Euclidean metric
@@ -65,10 +85,11 @@
     unsigned int window, callbacks::interrupt& interrupt,
     callbacks::logger& logger, callbacks::writer& init_writer,
     SampleWriter& sample_writer, DiagnosticWriter& diagnostic_writer) {
+  using internal::get_context;
   boost::ecuyer1988 rng = util::create_rng(random_seed, chain);
 
   std::vector<double> cont_vector = util::initialize(
-      model, init, rng, init_radius, true, logger, init_writer);
+      model, get_context(init), rng, init_radius, true, logger, init_writer);
 
   Eigen::VectorXd inv_metric;
   try {
@@ -153,23 +174,7 @@
       interrupt, logger, init_writer, sample_writer, diagnostic_writer);
 }
 
-<<<<<<< HEAD
-namespace internal {
-
-  template <typename Context>
-  inline const auto& get_context(const std::shared_ptr<Context>& x) {
-    return *x;
-  }
-
-  /**
-   * Specialization
-   */
-  template <typename Context>
-  inline auto get_context(Context&& x) {
-    return std::forward<Context>(x);
-  }
-
-}
+
 template <class Model, typename InitContext, typename InitInvContext, typename SampleWriter, typename DiagnosticWriter>
 int hmc_nuts_diag_e_adapt(
     Model& model, const std::vector<InitContext>& init,
@@ -188,28 +193,6 @@
         num_samples, num_thin, save_warmup, refresh, stepsize, stepsize_jitter,
         max_depth, delta, gamma, kappa, t0, init_buffer, term_buffer, window,
         interrupt, logger, init_writer, sample_writer[0], diagnostic_writer[0]);
-=======
-template <class Model, typename InitContext, typename InitInvContext,
-          typename SampleWriter, typename DiagnosticWriter>
-int hmc_nuts_diag_e_adapt(
-    Model& model, const std::vector<InitContext>& init,
-    const std::vector<InitInvContext>& init_inv_metric,
-    unsigned int random_seed, unsigned int chain, double init_radius,
-    int num_warmup, int num_samples, int num_thin, bool save_warmup,
-    int refresh, double stepsize, double stepsize_jitter, int max_depth,
-    double delta, double gamma, double kappa, double t0,
-    unsigned int init_buffer, unsigned int term_buffer, unsigned int window,
-    callbacks::interrupt& interrupt, callbacks::logger& logger,
-    callbacks::writer& init_writer, std::vector<SampleWriter>& sample_writer,
-    std::vector<DiagnosticWriter>& diagnostic_writer, size_t n_chain) {
-  if (n_chain == 0) {
-    return hmc_nuts_diag_e_adapt(
-        model, init[0], init_inv_metric[0], random_seed, chain, init_radius,
-        num_warmup, num_samples, num_thin, save_warmup, refresh, stepsize,
-        stepsize_jitter, max_depth, delta, gamma, kappa, t0, init_buffer,
-        term_buffer, window, interrupt, logger, init_writer, sample_writer[0],
-        diagnostic_writer[0]);
->>>>>>> 5055e218
   } else {
     using sample_t = stan::mcmc::adapt_diag_e_nuts<Model, boost::ecuyer1988>;
     std::vector<boost::ecuyer1988> rngs;
@@ -222,7 +205,7 @@
       for (int i = 0; i < n_chain; ++i) {
         rngs.emplace_back(util::create_rng(random_seed, chain + i));
         cont_vectors.emplace_back(util::initialize(
-            model, init[i], rngs[i], init_radius, true, logger, init_writer));
+            model, get_context(init[i]), rngs[i], init_radius, true, logger, init_writer));
         samplers.emplace_back(model, rngs[i]);
         Eigen::VectorXd inv_metric = util::read_diag_inv_metric(
             init_inv_metric[i], model.num_params_r(), logger);
@@ -244,7 +227,6 @@
     } catch (const std::domain_error& e) {
       return error_codes::CONFIG;
     }
-<<<<<<< HEAD
     tbb::parallel_for(
         tbb::blocked_range<size_t>(0, n_chain, 1),
         [num_warmup, num_samples, num_thin, refresh, save_warmup,
@@ -257,12 +239,6 @@
         }
       },
       tbb::simple_partitioner());
-=======
-    util::run_adaptive_sampler(samplers, model, cont_vectors, num_warmup,
-                               num_samples, num_thin, refresh, save_warmup,
-                               rngs, interrupt, logger, sample_writer,
-                               diagnostic_writer, n_chain);
->>>>>>> 5055e218
 
     return error_codes::OK;
   }
@@ -271,7 +247,6 @@
 template <class Model, typename InitContext, typename SampleWriter,
           typename DiagnosticWriter>
 int hmc_nuts_diag_e_adapt(
-<<<<<<< HEAD
     Model& model, const std::vector<InitContext>& init, unsigned int random_seed,
     unsigned int chain, double init_radius, int num_warmup, int num_samples,
     int num_thin, bool save_warmup, int refresh, double stepsize,
@@ -297,34 +272,6 @@
           max_depth, delta, gamma, kappa, t0, init_buffer, term_buffer, window,
           interrupt, logger, init_writer, sample_writer, diagnostic_writer, n_chain);
     }
-=======
-    Model& model, const std::vector<InitContext>& init,
-    unsigned int random_seed, unsigned int chain, double init_radius,
-    int num_warmup, int num_samples, int num_thin, bool save_warmup,
-    int refresh, double stepsize, double stepsize_jitter, int max_depth,
-    double delta, double gamma, double kappa, double t0,
-    unsigned int init_buffer, unsigned int term_buffer, unsigned int window,
-    callbacks::interrupt& interrupt, callbacks::logger& logger,
-    callbacks::writer& init_writer, std::vector<SampleWriter>& sample_writer,
-    std::vector<DiagnosticWriter>& diagnostic_writer, size_t n_chain) {
-  if (n_chain == 0) {
-    return hmc_nuts_diag_e_adapt(
-        model, init[0], random_seed, chain, init_radius, num_warmup,
-        num_samples, num_thin, save_warmup, refresh, stepsize, stepsize_jitter,
-        max_depth, delta, gamma, kappa, t0, init_buffer, term_buffer, window,
-        interrupt, logger, init_writer, sample_writer[0], diagnostic_writer[0]);
-  } else {
-    stan::io::dump dmp
-        = util::create_unit_e_diag_inv_metric(model.num_params_r());
-    std::vector<stan::io::dump> unit_e_metrics(n_chain, dmp);
-    return hmc_nuts_diag_e_adapt(
-        model, init, unit_e_metrics, random_seed, chain, init_radius,
-        num_warmup, num_samples, num_thin, save_warmup, refresh, stepsize,
-        stepsize_jitter, max_depth, delta, gamma, kappa, t0, init_buffer,
-        term_buffer, window, interrupt, logger, init_writer, sample_writer,
-        diagnostic_writer, n_chain);
-  }
->>>>>>> 5055e218
 }
 
 }  // namespace sample
