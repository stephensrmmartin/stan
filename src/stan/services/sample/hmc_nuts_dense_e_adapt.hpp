--- conflicted
+++ resolved
@@ -99,18 +99,11 @@
                             logger);
 
   // cross chain adaptation
-<<<<<<< HEAD
-  sampler.set_cross_chain_adaptation_params(num_warmup,
-                                            cross_chain_window, num_cross_chains,
-                                            cross_chain_rhat, cross_chain_ess);
-  mcmc::mpi_covar_adaptation var_adapt(model.num_params_r(), num_warmup, cross_chain_window);
-=======
   sampler.set_cross_chain_adaptation_params(num_warmup, init_buffer, term_buffer,
                                             cross_chain_window, num_cross_chains,
                                             cross_chain_rhat, cross_chain_ess);
   mcmc::mpi_covar_adaptation var_adapt(model.num_params_r(),
                                        num_cross_chains, num_warmup, cross_chain_window);
->>>>>>> 91f2b6e1
   sampler.set_cross_chain_metric_adaptation(&var_adapt);
 
   util::run_adaptive_sampler(
