--- conflicted
+++ resolved
@@ -32,11 +32,7 @@
  * @param[in,out] sample_writer writer for draws
  * @param[in,out] diagnostic_writer writer for diagnostic information
  */
-<<<<<<< HEAD
-template <class Derived, class Model, class RNG>
-=======
 template <class Model, class RNG, class Derived>
->>>>>>> 7142c9c8
 void run_sampler(stan::mcmc::base_mcmc<Derived>& sampler, Model& model,
                  std::vector<double>& cont_vector, int num_warmup,
                  int num_samples, int num_thin, int refresh, bool save_warmup,
