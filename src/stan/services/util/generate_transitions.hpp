#ifndef STAN_SERVICES_UTIL_GENERATE_TRANSITIONS_HPP
#define STAN_SERVICES_UTIL_GENERATE_TRANSITIONS_HPP

#include <stan/callbacks/writer.hpp>
#include <stan/callbacks/interrupt.hpp>
#include <stan/mcmc/base_mcmc.hpp>
#include <stan/services/util/mcmc_writer.hpp>
#include <stan/services/util/mpi_cross_chain.hpp>
#include <string>

namespace stan {
namespace services {
namespace util {

/**
 * Generates MCMC transitions.
 *
 * @tparam Model model class
 * @tparam RNG random number generator class
 * @param[in,out] sampler MCMC sampler used to generate transitions
 * @param[in] num_iterations number of MCMC transitions
 * @param[in] start starting iteration number used for printing messages
 * @param[in] finish end iteration number used for printing messages
 * @param[in] num_thin when save is true, a draw will be written to the
 *   mcmc_writer every num_thin iterations
 * @param[in] refresh number of iterations to print a message. If
 *   refresh is zero, iteration number messages will not be printed
 * @param[in] save if save is true, the transitions will be written
 *   to the mcmc_writer. If false, transitions will not be written
 * @param[in] warmup indicates whether these transitions are warmup. Used
 *   for printing iteration number messages
 * @param[in,out] mcmc_writer writer to handle mcmc otuput
 * @param[in,out] init_s starts as the initial unconstrained parameter
 *   values. When the function completes, this will have the final
 *   iteration's unconstrained parameter values
 * @param[in] model model
 * @param[in,out] base_rng random number generator
 * @param[in,out] callback interrupt callback called once an iteration
 * @param[in,out] logger logger for messages
 */
template <class Sampler, class Model, class RNG,
          std::enable_if_t<std::is_base_of<stan::mcmc::base_mcmc, Sampler>::value>* = nullptr>
void generate_transitions(Sampler& sampler, int num_iterations,
                          int start, int finish, int num_thin, int refresh,
                          bool save, bool warmup,
                          util::mcmc_writer& mcmc_writer,
                          stan::mcmc::sample& init_s, Model& model,
                          RNG& base_rng, callbacks::interrupt& callback,
                          callbacks::logger& logger) {
  for (int m = 0; m < num_iterations; ++m) {
    callback();

    if (refresh > 0
        && (start + m + 1 == finish || m == 0 || (m + 1) % refresh == 0)) {
      int it_print_width = std::ceil(std::log10(static_cast<double>(finish)));
      std::stringstream message;
      message << "Iteration: ";
      message << std::setw(it_print_width) << m + 1 + start << " / " << finish;
      message << " [" << std::setw(3)
              << static_cast<int>((100.0 * (start + m + 1)) / finish) << "%] ";
      message << (warmup ? " (Warmup)" : " (Sampling)");

      logger.info(message);
    }

    init_s = sampler.transition(init_s, logger);

    if (save && ((m % num_thin) == 0)) {
      mcmc_writer.write_sample_params(base_rng, init_s, sampler, model);
      mcmc_writer.write_diagnostic_params(init_s, sampler);
    }

    // check cross-chain convergence
    if (mpi_cross_chain<Sampler>::end_transitions(sampler)) {
<<<<<<< HEAD
      mpi_cross_chain<Sampler>::set_post_iter(sampler);
=======
>>>>>>> 91f2b6e1
      break;
    }
  }
}

}  // namespace util
}  // namespace services
}  // namespace stan

#endif<|MERGE_RESOLUTION|>--- conflicted
+++ resolved
@@ -72,10 +72,6 @@
 
     // check cross-chain convergence
     if (mpi_cross_chain<Sampler>::end_transitions(sampler)) {
-<<<<<<< HEAD
-      mpi_cross_chain<Sampler>::set_post_iter(sampler);
-=======
->>>>>>> 91f2b6e1
       break;
     }
   }
