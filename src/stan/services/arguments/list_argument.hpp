--- conflicted
+++ resolved
@@ -25,16 +25,10 @@
         _values.clear();
       }
 
-<<<<<<< HEAD
       void print(interface_callbacks::writer::base_writer& w,
-                 int depth, const std::string prefix) {
+                 int depth, const std::string& prefix) {
         valued_argument::print(w, depth, prefix);
         _values.at(_cursor)->print(w, depth + 1, prefix);
-=======
-      void print(std::ostream* s, int depth, const std::string& prefix) {
-        valued_argument::print(s, depth, prefix);
-        _values.at(_cursor)->print(s, depth + 1, prefix);
->>>>>>> e8f518e8
       }
 
       void print_help(interface_callbacks::writer::base_writer& w,
