--- conflicted
+++ resolved
@@ -2,10 +2,6 @@
 #define STAN_SERVICES_ARGUMENTS_ARGUMENT_HPP
 
 #include <stan/interface_callbacks/writer/base_writer.hpp>
-<<<<<<< HEAD
-
-=======
->>>>>>> 2e1cf275
 #include <vector>
 #include <string>
 #include <sstream>
@@ -35,14 +31,6 @@
         return _description;
       }
 
-<<<<<<< HEAD
-
-      virtual void print(interface_callbacks::writer::base_writer& w,
-                         const int depth, const std::string prefix) = 0;
-
-      virtual void print_help(interface_callbacks::writer::base_writer& w,
-                              const int depth, const bool recurse) = 0;
-=======
       virtual void print(interface_callbacks::writer::base_writer& w,
                          const int depth,
                          const std::string& prefix) = 0;
@@ -50,7 +38,6 @@
       virtual void print_help(interface_callbacks::writer::base_writer& w,
                               const int depth,
                               const bool recurse) = 0;
->>>>>>> 2e1cf275
 
       virtual bool parse_args(std::vector<std::string>& args,
                               interface_callbacks::writer::base_writer& info,
@@ -59,10 +46,6 @@
         return true;
       }
 
-<<<<<<< HEAD
-
-=======
->>>>>>> 2e1cf275
       virtual void probe_args(argument* base_arg,
                               interface_callbacks::writer::base_writer& w) {}
 
