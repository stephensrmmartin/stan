--- conflicted
+++ resolved
@@ -411,7 +411,6 @@
       msgs << ")" << std::endl;
     }
 
-<<<<<<< HEAD
   void function_signatures::print_signatures(std::ostream& out) {
     for (auto&& kv :  sigs_map_) {
       for (auto&& sig : kv.second) {
@@ -421,16 +420,10 @@
     }
   }
 
-    expr_type function_signatures::get_result_type(const std::string& name,
-                                           const std::vector<expr_type>& args,
-                                           std::ostream& error_msgs,
-                                           bool sampling_error_style) {
-=======
     bare_expr_type function_signatures::get_result_type(const std::string& name,
                                         const std::vector<bare_expr_type>& args,
                                         std::ostream& error_msgs,
                                         bool sampling_error_style) {
->>>>>>> c71be546
       std::vector<function_signature_t> signatures = sigs_map_[name];
       size_t match_index = 0;
       size_t min_promotions = std::numeric_limits<size_t>::max();
