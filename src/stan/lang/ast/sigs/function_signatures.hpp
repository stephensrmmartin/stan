--- conflicted
+++ resolved
@@ -11,7 +11,6 @@
 #include <vector>
 
 namespace stan {
-<<<<<<< HEAD
   namespace lang {
 
     /**
@@ -483,405 +482,7 @@
       static function_signatures* sigs_;  // init below outside of class
     };
 
-  }
-}
-=======
-namespace lang {
-
-/**
- * This class is a singleton used to store the available functions
- * in the Stan object language and their signatures.  Use
- * <code>instance()</code> to retrieve the single instance.
- */
-class function_signatures {
- public:
-  /**
-   * Return the instance of this singleton.
-   *
-   * @return singleton function signatures object
-   */
-  static function_signatures& instance();
-
-  /**
-   * Reset the signature singleton to contain no instances.
-   */
-  static void reset_sigs();
-
-  /**
-   * Set the specified name and signature to be a user-defined
-   * function.
-   *
-   * @param name_sig name and signature of user-defined function
-   */
-  void set_user_defined(
-      const std::pair<std::string, function_signature_t>& name_sig);
-
-  /**
-   * Return true if the specified name and signature have been
-   * added as user-defined functions.
-   *
-   * @param name_sig name and signature of function
-   */
-  bool is_user_defined(
-      const std::pair<std::string, function_signature_t>& name_sig);
-
-  /**
-   * Return the function definition given the function name and argument
-   * expression types. Used to check argument qualifiers, which are
-   * only available from function definition.
-   *
-   * @param name function name
-   * @param sig functionand sig
-   */
-  function_signature_t get_definition(const std::string& name,
-                                      const function_signature_t& sig);
-
-  /**
-   * Add a built-in function with the specified name, result, type
-   * and arguments.
-   *
-   * @param name function name
-   * @param result_type function return type
-   * @param arg_types sequence of argument types
-   */
-  void add(const std::string& name, const bare_expr_type& result_type,
-           const std::vector<bare_expr_type>& arg_types);
-
-  /**
-   * Add a built-in function with the specifed name and result
-   * type, with no arguments.
-   *
-   * @param name function name
-   * @param result_type function return type
-   */
-  void add(const std::string& name, const bare_expr_type& result_type);
-
-  /**
-   * Add a built-in function with the specifed name, result type,
-   * and argument types.
-   *
-   * @param name function name
-   * @param result_type function return type
-   * @param arg_type1 type of first argument
-   */
-  void add(const std::string& name, const bare_expr_type& result_type,
-           const bare_expr_type& arg_type1);
-  /**
-   * Add a built-in function with the specifed name, result type,
-   * and argument types.
-   *
-   * @param name function name
-   * @param result_type function return type
-   * @param arg_type1 type of first argument
-   * @param arg_type2 type of second argument
-   */
-  void add(const std::string& name, const bare_expr_type& result_type,
-           const bare_expr_type& arg_type1, const bare_expr_type& arg_type2);
-
-  /**
-   * Add a built-in function with the specifed name, result type,
-   * and argument types.
-   *
-   * @param name function name
-   * @param result_type function return type
-   * @param arg_type1 type of first argument
-   * @param arg_type2 type of second argument
-   * @param arg_type3 type of third argument
-   */
-  void add(const std::string& name, const bare_expr_type& result_type,
-           const bare_expr_type& arg_type1, const bare_expr_type& arg_type2,
-           const bare_expr_type& arg_type3);
-
-  /**
-   * Add a built-in function with the specifed name, result type,
-   * and argument types.
-   *
-   * @param name function name
-   * @param result_type function return type
-   * @param arg_type1 type of first argument
-   * @param arg_type2 type of second argument
-   * @param arg_type3 type of third argument
-   * @param arg_type4 type of fourth argument
-   */
-  void add(const std::string& name, const bare_expr_type& result_type,
-           const bare_expr_type& arg_type1, const bare_expr_type& arg_type2,
-           const bare_expr_type& arg_type3, const bare_expr_type& arg_type4);
-
-  /**
-   * Add a built-in function with the specifed name, result type,
-   * and argument types.
-   *
-   * @param name function name
-   * @param result_type function return type
-   * @param arg_type1 type of first argument
-   * @param arg_type2 type of second argument
-   * @param arg_type3 type of third argument
-   * @param arg_type4 type of fourth argument
-   * @param arg_type5 type of fifth argument
-   */
-  void add(const std::string& name, const bare_expr_type& result_type,
-           const bare_expr_type& arg_type1, const bare_expr_type& arg_type2,
-           const bare_expr_type& arg_type3, const bare_expr_type& arg_type4,
-           const bare_expr_type& arg_type5);
-
-  /**
-   * Add a built-in function with the specifed name, result type,
-   * and argument types.
-   *
-   * @param name function name
-   * @param result_type function return type
-   * @param arg_type1 type of first argument
-   * @param arg_type2 type of second argument
-   * @param arg_type3 type of third argument
-   * @param arg_type4 type of fourth argument
-   * @param arg_type5 type of fifth argument
-   * @param arg_type6 type of sixth argument
-   */
-  void add(const std::string& name, const bare_expr_type& result_type,
-           const bare_expr_type& arg_type1, const bare_expr_type& arg_type2,
-           const bare_expr_type& arg_type3, const bare_expr_type& arg_type4,
-           const bare_expr_type& arg_type5, const bare_expr_type& arg_type6);
-
-  /**
-   * Add a built-in function with the specifed name, result type,
-   * and argument types.
-   *
-   * @param name function name
-   * @param result_type function return type
-   * @param arg_type1 type of first argument
-   * @param arg_type2 type of second argument
-   * @param arg_type3 type of third argument
-   * @param arg_type4 type of fourth argument
-   * @param arg_type5 type of fifth argument
-   * @param arg_type6 type of sixth argument
-   * @param arg_type7 type of seventh argument
-   */
-  void add(const std::string& name, const bare_expr_type& result_type,
-           const bare_expr_type& arg_type1, const bare_expr_type& arg_type2,
-           const bare_expr_type& arg_type3, const bare_expr_type& arg_type4,
-           const bare_expr_type& arg_type5, const bare_expr_type& arg_type6,
-           const bare_expr_type& arg_type7);
-
-  /**
-   * Add a built-in function with the specified name, a real
-   * return type, and no arguments.
-   *
-   * @param name function name
-   */
-  void add_nullary(const ::std::string& name);
-
-  /**
-   * Add a built-in function with the specified name, a real
-   * return type, and a single real argument.
-   *
-   * @param name function name
-   */
-  void add_unary(const ::std::string& name);
-
-  /**
-   * Add built-in functions for all the vectorized form of a unary
-   * function with the speicifed name and a single real argument.
-   *
-   * @param name function name
-   */
-  void add_unary_vectorized(const ::std::string& name);
-
-  /**
-   * Add a built-in function with the specified name, a real
-   * return type, and two real arguments.
-   *
-   * @param name function name
-   */
-  void add_binary(const ::std::string& name);
-
-  /**
-   * Add a built-in function with the specified name, a real
-   * return type, and three real arguments.
-   *
-   * @param name function name
-   */
-  void add_ternary(const ::std::string& name);
-
-  /**
-   * Add a built-in function with the specified name, a real
-   * return type, and four real arguments.
-   *
-   * @param name function name
-   */
-  void add_quaternary(const ::std::string& name);
-
-  /**
-   * Determine the return type of distributions' RNG function
-   * based on the primitiveness of the arguments. If both
-   * arguments are scalar, the return type is int or real
-   * depending on the distribtuion. Otherwise, the return type is
-   * int[] for discrete distributions and real[] for continuous
-   * ones.
-   *
-   * @param t type of first argument
-   * @return expression type resulting from primitiveness of
-   * arguments and distribution's support
-   */
-  template <typename T>
-  bare_expr_type rng_return_type(const bare_expr_type& t);
-
-  /**
-   * Determine the return type of distributions' RNG function
-   * based on the primitiveness of the arguments. If both
-   * arguments are scalar, the return type is int or real
-   * depending on the distribtuion. Otherwise, the return type is
-   * int[] for discrete distributions and real[] for continuous
-   * ones.
-   *
-   * @param t type of first argument
-   * @param u type of second argument
-   * @return expression type resulting from primitiveness of
-   * arguments and distribution's support
-   */
-  template <typename T>
-  bare_expr_type rng_return_type(const bare_expr_type& t,
-                                 const bare_expr_type& u);
-
-  /**
-   * Determine the return type of distributions' RNG function
-   * based on the primitiveness of the arguments. If both
-   * arguments are scalar, the return type is int or real
-   * depending on the distribtuion. Otherwise, the return type is
-   * int[] for discrete distributions and real[] for continuous
-   * ones.
-   *
-   * @param t type of first argument
-   * @param u type of second argument
-   * @param v type of third argument
-   * @return expression type resulting from primitiveness of
-   * arguments and distribution's support
-   */
-  template <typename T>
-  bare_expr_type rng_return_type(const bare_expr_type& t,
-                                 const bare_expr_type& u,
-                                 const bare_expr_type& v);
-
-  /**
-   * Return the number of integer to real promotions required to
-   * convert the specified call arguments to the specified
-   * signature arguments.
-   *
-   * @param call_args argument types in function call
-   * @param sig_args argument types in function signature
-   * @return number of promotions required to cast call arguments
-   * to the signature arguments
-   */
-  int num_promotions(const std::vector<bare_expr_type>& call_args,
-                     const std::vector<bare_expr_type>& sig_args);
-
-  /**
-   * Return the result expression type resulting from applying a
-   * function of the speicified name and argument types, with
-   * errors going to the specified error message string and a flag
-   * to control error output.
-   *
-   * @param name function name
-   * @param args sequence of argument types it is called with
-   * @param error_msgs stream to which error messages are written
-   * @param sampling_error_style type of error message, with true
-   * value indicating that it was called in a sampling statement
-   * @return expression type resulting from applying function with
-   * specified names to arguments of specified type
-   */
-  bare_expr_type get_result_type(const std::string& name,
-                                 const std::vector<bare_expr_type>& args,
-                                 std::ostream& error_msgs,
-                                 bool sampling_error_style = false);
-
-  /**
-   * Return the number of declared function signatures match for
-   * the specified name, argument types, and signature.
-   *
-   * @param name function name
-   * @param args argument types with which function is called
-   * @param signature signature to match
-   * @return number of matches
-   */
-  int get_signature_matches(const std::string& name,
-                            const std::vector<bare_expr_type>& args,
-                            function_signature_t& signature);
-
-  /**
-   * Return true if the specified function name is defined for the
-   * specified signature.
-   *
-   * @param name function name
-   * @param sig signature
-   * @return true if function name is defined for signature
-   */
-  bool is_defined(const std::string& name, const function_signature_t& sig);
-
-  /**
-   * Return true if the specified name is the name of a
-   * user-defined function.
-   *
-   * @param name function name
-   * @return true if function name has been declared as a
-   * user-defined function
-   */
-  bool has_user_defined_key(const std::string& name) const;
-
-  /**
-   * Return the set of function names defined.
-   *
-   * @return set of function names
-   */
-  std::set<std::string> key_set() const;
-
-  /**
-   * Return true if specified key is the name of a declared
-   * function.
-   *
-   * @param key function name
-   * @return true if specified function name has been declared
-   */
-  bool has_key(const std::string& key) const;
-
-  /**
-   * Return true if all of the function signatures for functions
-   * with the specified name have integer base types.
-   *
-   * @param name function name
-   * @return true if all first arguments to function with
-   * specified name are integers
-   */
-  bool discrete_first_arg(const std::string& name) const;
-
- private:
-  /**
-   * Construction is private to enforce singleton pattern.
-   */
-  function_signatures();
-
-  /**
-   * Copy constructor also private to enforce singleton pattern.
-   *
-   * @param fs function signatures
-   */
-  function_signatures(const function_signatures& fs);
-
-  /**
-   * The mapping from function names to their signatures.
-   */
-  std::map<std::string, std::vector<function_signature_t> > sigs_map_;
-
-  /**
-   * The set of user-defined function name and signature pairs.
-   */
-  std::set<std::pair<std::string, function_signature_t> > user_defined_set_;
-
-  /**
-   * Pointer to store singleton instance; initialized out of class.
-   */
-  static function_signatures* sigs_;  // init below outside of class
-};
-
-}  // namespace lang
+}  // namespace math
 }  // namespace stan
->>>>>>> 4646b418
+
 #endif