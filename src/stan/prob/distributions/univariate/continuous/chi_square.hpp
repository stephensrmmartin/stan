#ifndef __STAN__PROB__DISTRIBUTIONS__UNIVARIATE__CONTINUOUS__CHI_SQUARE_HPP__
#define __STAN__PROB__DISTRIBUTIONS__UNIVARIATE__CONTINUOUS__CHI_SQUARE_HPP__

#include <boost/random/chi_squared_distribution.hpp>
#include <boost/random/variate_generator.hpp>

#include <stan/agrad/partials_vari.hpp>
#include <stan/math/error_handling.hpp>
#include <stan/math/constants.hpp>
#include <stan/math/functions/multiply_log.hpp>
#include <stan/math/functions/value_of.hpp>
#include <stan/meta/traits.hpp>
#include <stan/prob/constants.hpp>
#include <stan/prob/traits.hpp>
#include <stan/prob/internal_math.hpp>

namespace stan {

  namespace prob {

    /**
     * The log of a chi-squared density for y with the specified
     * degrees of freedom parameter.
     * The degrees of freedom prarameter must be greater than 0.
     * y must be greater than or equal to 0.
     * 
     \f{eqnarray*}{
     y &\sim& \chi^2_\nu \\
     \log (p (y \,|\, \nu)) &=& \log \left( \frac{2^{-\nu / 2}}{\Gamma (\nu / 2)} y^{\nu / 2 - 1} \exp^{- y / 2} \right) \\
     &=& - \frac{\nu}{2} \log(2) - \log (\Gamma (\nu / 2)) + (\frac{\nu}{2} - 1) \log(y) - \frac{y}{2} \\
     & & \mathrm{ where } \; y \ge 0
     \f}
     * @param y A scalar variable.
     * @param nu Degrees of freedom.
     * @throw std::domain_error if nu is not greater than or equal to 0
     * @throw std::domain_error if y is not greater than or equal to 0.
     * @tparam T_y Type of scalar.
     * @tparam T_dof Type of degrees of freedom.
     */
    template <bool propto,
              typename T_y, typename T_dof>
    typename return_type<T_y,T_dof>::type
    chi_square_log(const T_y& y, const T_dof& nu) {
      static const char* function = "stan::prob::chi_square_log(%1%)";
      typedef typename stan::partials_return_type<T_y,T_dof>::type T_partials_return;

      // check if any vectors are zero length
      if (!(stan::length(y) 
            && stan::length(nu)))
        return 0.0;
      
      using stan::math::check_positive;
      using stan::math::check_finite;
      using stan::math::check_nonnegative;
      using stan::math::check_not_nan;
      using stan::math::check_consistent_sizes;
      using stan::math::value_of;
      
<<<<<<< HEAD
      T_partials_return logp(0.0);
      if (!check_not_nan(function, y, "Random variable", &logp))
        return logp;
      if (!check_nonnegative(function, y, "Random variable", &logp))
        return logp;
      if (!check_finite(function, nu, "Degrees of freedom parameter", &logp))
        return logp;
      if (!check_positive(function, nu, "Degrees of freedom parameter", &logp))
        return logp;
      if (!(check_consistent_sizes(function,
                                   y,nu,
                                   "Random variable","Degrees of freedom parameter",
                                   &logp)))
        return logp;
=======
      double logp(0.0);
      check_not_nan(function, y, "Random variable", &logp);
      check_nonnegative(function, y, "Random variable", &logp);
      check_finite(function, nu, "Degrees of freedom parameter", &logp);
      check_positive(function, nu, "Degrees of freedom parameter", &logp);
      check_consistent_sizes(function,
                             y,nu,
                             "Random variable","Degrees of freedom parameter",
                             &logp);
>>>>>>> 14aa19d2
    
      
      // set up template expressions wrapping scalars into vector views
      VectorView<const T_y> y_vec(y);
      VectorView<const T_dof> nu_vec(nu);
      size_t N = max_size(y, nu);
      
      for (size_t n = 0; n < length(y); n++) 
        if (value_of(y_vec[n]) < 0)
          return LOG_ZERO;

      // check if no variables are involved and prop-to
      if (!include_summand<propto,T_y,T_dof>::value)
        return 0.0;

      using boost::math::digamma;
      using boost::math::lgamma;
      using stan::math::multiply_log;

      DoubleVectorView<T_partials_return,
                       include_summand<propto,T_y,T_dof>::value,
                       is_vector<T_y>::value> log_y(length(y));
      for (size_t i = 0; i < length(y); i++)
        if (include_summand<propto,T_y,T_dof>::value)
          log_y[i] = log(value_of(y_vec[i]));

      DoubleVectorView<T_partials_return,
                       include_summand<propto,T_y>::value,
                       is_vector<T_y>::value> inv_y(length(y));
      for (size_t i = 0; i < length(y); i++)
        if (include_summand<propto,T_y>::value)
          inv_y[i] = 1.0 / value_of(y_vec[i]);

      DoubleVectorView<T_partials_return,
                       include_summand<propto,T_dof>::value,
                       is_vector<T_dof>::value> lgamma_half_nu(length(nu));
      DoubleVectorView<T_partials_return,
                       !is_constant_struct<T_dof>::value,
                       is_vector<T_dof>::value> 
        digamma_half_nu_over_two(length(nu));

      for (size_t i = 0; i < length(nu); i++) {
        T_partials_return half_nu = 0.5 * value_of(nu_vec[i]);
        if (include_summand<propto,T_dof>::value)
          lgamma_half_nu[i] = lgamma(half_nu);
        if (!is_constant_struct<T_dof>::value)
          digamma_half_nu_over_two[i] = digamma(half_nu) * 0.5;
      }


      agrad::OperandsAndPartials<T_y,T_dof> operands_and_partials(y, nu);

      for (size_t n = 0; n < N; n++) {
        const T_partials_return y_dbl = value_of(y_vec[n]);
        const T_partials_return half_y = 0.5 * y_dbl;
        const T_partials_return nu_dbl = value_of(nu_vec[n]);
        const T_partials_return half_nu = 0.5 * nu_dbl;
        if (include_summand<propto,T_dof>::value)
          logp += nu_dbl * NEG_LOG_TWO_OVER_TWO - lgamma_half_nu[n];
        if (include_summand<propto,T_y,T_dof>::value)
          logp += (half_nu-1.0) * log_y[n];
        if (include_summand<propto,T_y>::value)
          logp -= half_y;
  
        if (!is_constant_struct<T_y>::value) {
          operands_and_partials.d_x1[n] += (half_nu-1.0)*inv_y[n] - 0.5;
        }
        if (!is_constant_struct<T_dof>::value) {
          operands_and_partials.d_x2[n] 
            += NEG_LOG_TWO_OVER_TWO - digamma_half_nu_over_two[n] + log_y[n]*0.5; 
        }
      }
      return operands_and_partials.to_var(logp,y,nu);
    }

    template <typename T_y, typename T_dof>
    inline
    typename return_type<T_y,T_dof>::type
    chi_square_log(const T_y& y, const T_dof& nu) {
      return chi_square_log<false>(y,nu);
    }

    /** 
     * Calculates the chi square cumulative distribution function for the given
     * variate and degrees of freedom.
     * 
     * y A scalar variate.
     * nu Degrees of freedom.
     * 
     * @return The cdf of the chi square distribution
     */
    template <typename T_y, typename T_dof>
    typename return_type<T_y,T_dof>::type
    chi_square_cdf(const T_y& y, const T_dof& nu) {
      static const char* function = "stan::prob::chi_square_cdf(%1%)";
      typedef typename stan::partials_return_type<T_y,T_dof>::type T_partials_return;

      using stan::math::check_positive;
      using stan::math::check_finite;
      using stan::math::check_nonnegative;
      using stan::math::check_not_nan;
      using stan::math::check_consistent_sizes;
      using stan::math::value_of;

      T_partials_return cdf(1.0);

     // Size checks
      if (!(stan::length(y) && stan::length(nu))) 
        return cdf;

      check_not_nan(function, y, "Random variable", &cdf);
      check_nonnegative(function, y, "Random variable", &cdf);
      check_finite(function, nu, "Degrees of freedom parameter", &cdf);
      check_positive(function, nu, "Degrees of freedom parameter", &cdf);
      check_consistent_sizes(function,
                             y,nu,
                             "Random variable","Degrees of freedom parameter",
                             &cdf);

      // Wrap arguments in vectors
      VectorView<const T_y> y_vec(y);
      VectorView<const T_dof> nu_vec(nu);
      size_t N = max_size(y, nu);
          
      agrad::OperandsAndPartials<T_y, T_dof> 
        operands_and_partials(y, nu);
          
      // Explicit return for extreme values
      // The gradients are technically ill-defined, but treated as zero
      for (size_t i = 0; i < stan::length(y); i++) {
        if (value_of(y_vec[i]) == 0) 
          return operands_and_partials.to_var(0.0,y,nu);
      }
          
      // Compute CDF and its gradients
      using boost::math::gamma_p_derivative;
      using boost::math::gamma_p;
      using boost::math::digamma;
      using boost::math::tgamma;
          
      // Cache a few expensive function calls if nu is a parameter
      DoubleVectorView<T_partials_return,
                       !is_constant_struct<T_dof>::value,
                       is_vector<T_dof>::value> 
        gamma_vec(stan::length(nu));
      DoubleVectorView<T_partials_return,
                       !is_constant_struct<T_dof>::value,
                       is_vector<T_dof>::value> 
        digamma_vec(stan::length(nu));
          
      if (!is_constant_struct<T_dof>::value) {
        for (size_t i = 0; i < stan::length(nu); i++) {
          const T_partials_return alpha_dbl = value_of(nu_vec[i]) * 0.5;
          gamma_vec[i] = tgamma(alpha_dbl);
          digamma_vec[i] = digamma(alpha_dbl);
        }
      }
          
      // Compute vectorized CDF and gradient
      for (size_t n = 0; n < N; n++) {
        // Explicit results for extreme values
        // The gradients are technically ill-defined, but treated as zero
        if (value_of(y_vec[n]) == std::numeric_limits<double>::infinity())
          continue;
              
        // Pull out values
        const T_partials_return y_dbl = value_of(y_vec[n]);
        const T_partials_return alpha_dbl = value_of(nu_vec[n]) * 0.5;
        const T_partials_return beta_dbl = 0.5;
              
        // Compute
        const T_partials_return Pn = gamma_p(alpha_dbl, beta_dbl * y_dbl);
              
        cdf *= Pn;
              
        if (!is_constant_struct<T_y>::value)
          operands_and_partials.d_x1[n] 
            += beta_dbl * gamma_p_derivative(alpha_dbl, beta_dbl * y_dbl) 
            / Pn;
        if (!is_constant_struct<T_dof>::value)
          operands_and_partials.d_x2[n] 
            -= 0.5 * stan::math::gradRegIncGamma(alpha_dbl, beta_dbl
                                                 * y_dbl, gamma_vec[n],
                                                 digamma_vec[n]) / Pn;
      }
          
      if (!is_constant_struct<T_y>::value)
        for (size_t n = 0; n < stan::length(y); ++n) 
          operands_and_partials.d_x1[n] *= cdf;
      if (!is_constant_struct<T_dof>::value)
        for (size_t n = 0; n < stan::length(nu); ++n) 
          operands_and_partials.d_x2[n] *= cdf;
          
      return operands_and_partials.to_var(cdf,y,nu);
    }

    template <typename T_y, typename T_dof>
    typename return_type<T_y,T_dof>::type
    chi_square_cdf_log(const T_y& y, const T_dof& nu) {
      static const char* function = "stan::prob::chi_square_cdf_log(%1%)";
      typedef typename stan::partials_return_type<T_y,T_dof>::type T_partials_return;

      using stan::math::check_positive;
      using stan::math::check_finite;
      using stan::math::check_nonnegative;
      using stan::math::check_not_nan;
      using stan::math::check_consistent_sizes;
      using stan::math::value_of;

      T_partials_return cdf_log(0.0);

     // Size checks
      if (!(stan::length(y) && stan::length(nu))) 
        return cdf_log;

      check_not_nan(function, y, "Random variable", &cdf_log);
      check_nonnegative(function, y, "Random variable", &cdf_log);
      check_finite(function, nu, "Degrees of freedom parameter", &cdf_log);
      check_positive(function, nu, "Degrees of freedom parameter", &cdf_log);
      check_consistent_sizes(function,
                             y,nu,
                             "Random variable","Degrees of freedom parameter",
                             &cdf_log);

      // Wrap arguments in vectors
      VectorView<const T_y> y_vec(y);
      VectorView<const T_dof> nu_vec(nu);
      size_t N = max_size(y, nu);
          
      agrad::OperandsAndPartials<T_y, T_dof> 
        operands_and_partials(y, nu);
          
      // Explicit return for extreme values
      // The gradients are technically ill-defined, but treated as zero
      for (size_t i = 0; i < stan::length(y); i++) {
        if (value_of(y_vec[i]) == 0) 
          return operands_and_partials.to_var(stan::math::negative_infinity(),y,nu);
      }
          
      // Compute cdf_log and its gradients
      using boost::math::gamma_p_derivative;
      using boost::math::gamma_p;
      using boost::math::digamma;
      using boost::math::tgamma;
          
      // Cache a few expensive function calls if nu is a parameter
      DoubleVectorView<T_partials_return,
                       !is_constant_struct<T_dof>::value,
                       is_vector<T_dof>::value> 
        gamma_vec(stan::length(nu));
      DoubleVectorView<T_partials_return,
                       !is_constant_struct<T_dof>::value,
                       is_vector<T_dof>::value> 
        digamma_vec(stan::length(nu));
          
      if (!is_constant_struct<T_dof>::value) {
        for (size_t i = 0; i < stan::length(nu); i++) {
          const T_partials_return alpha_dbl = value_of(nu_vec[i]) * 0.5;
          gamma_vec[i] = tgamma(alpha_dbl);
          digamma_vec[i] = digamma(alpha_dbl);
        }
      }
          
      // Compute vectorized cdf_log and gradient
      for (size_t n = 0; n < N; n++) {
        // Explicit results for extreme values
        // The gradients are technically ill-defined, but treated as zero
        if (value_of(y_vec[n]) == std::numeric_limits<double>::infinity())
          return operands_and_partials.to_var(0.0,y,nu);
              
        // Pull out values
        const T_partials_return y_dbl = value_of(y_vec[n]);
        const T_partials_return alpha_dbl = value_of(nu_vec[n]) * 0.5;
        const T_partials_return beta_dbl = 0.5;
              
        // Compute
        const T_partials_return Pn = gamma_p(alpha_dbl, beta_dbl * y_dbl);
              
        cdf_log += log(Pn);
              
        if (!is_constant_struct<T_y>::value)
          operands_and_partials.d_x1[n] 
            += beta_dbl * gamma_p_derivative(alpha_dbl, beta_dbl * y_dbl) 
            / Pn;
        if (!is_constant_struct<T_dof>::value)
          operands_and_partials.d_x2[n] 
            -= 0.5 * stan::math::gradRegIncGamma(alpha_dbl, beta_dbl
                                                 * y_dbl, gamma_vec[n],
                                                 digamma_vec[n]) / Pn;
      }
          
      return operands_and_partials.to_var(cdf_log,y,nu);
    }

    template <typename T_y, typename T_dof>
    typename return_type<T_y,T_dof>::type
    chi_square_ccdf_log(const T_y& y, const T_dof& nu) {
      static const char* function = "stan::prob::chi_square_ccdf_log(%1%)";
      typedef typename stan::partials_return_type<T_y,T_dof>::type T_partials_return;

      using stan::math::check_positive;
      using stan::math::check_finite;
      using stan::math::check_nonnegative;
      using stan::math::check_not_nan;
      using stan::math::check_consistent_sizes;
      using stan::math::value_of;

      T_partials_return ccdf_log(0.0);

     // Size checks
      if (!(stan::length(y) && stan::length(nu))) 
        return ccdf_log;

      check_not_nan(function, y, "Random variable", &ccdf_log);
      check_nonnegative(function, y, "Random variable", &ccdf_log);
      check_finite(function, nu, "Degrees of freedom parameter", &ccdf_log);
      check_positive(function, nu, "Degrees of freedom parameter", &ccdf_log);
      check_consistent_sizes(function,
                             y,nu,
                             "Random variable","Degrees of freedom parameter",
                             &ccdf_log);

      // Wrap arguments in vectors
      VectorView<const T_y> y_vec(y);
      VectorView<const T_dof> nu_vec(nu);
      size_t N = max_size(y, nu);
          
      agrad::OperandsAndPartials<T_y, T_dof> 
        operands_and_partials(y, nu);
          
      // Explicit return for extreme values
      // The gradients are technically ill-defined, but treated as zero
      for (size_t i = 0; i < stan::length(y); i++) {
        if (value_of(y_vec[i]) == 0) 
          return operands_and_partials.to_var(0.0,y,nu);
      }
          
      // Compute ccdf_log and its gradients
      using boost::math::gamma_p_derivative;
      using boost::math::gamma_p;
      using boost::math::digamma;
      using boost::math::tgamma;
          
      // Cache a few expensive function calls if nu is a parameter
      DoubleVectorView<T_partials_return,
                       !is_constant_struct<T_dof>::value,
                       is_vector<T_dof>::value> 
        gamma_vec(stan::length(nu));
      DoubleVectorView<T_partials_return,
                       !is_constant_struct<T_dof>::value,
                       is_vector<T_dof>::value> 
        digamma_vec(stan::length(nu));
          
      if (!is_constant_struct<T_dof>::value) {
        for (size_t i = 0; i < stan::length(nu); i++) {
          const T_partials_return alpha_dbl = value_of(nu_vec[i]) * 0.5;
          gamma_vec[i] = tgamma(alpha_dbl);
          digamma_vec[i] = digamma(alpha_dbl);
        }
      }
          
      // Compute vectorized ccdf_log and gradient
      for (size_t n = 0; n < N; n++) {
        // Explicit results for extreme values
        // The gradients are technically ill-defined, but treated as zero
        if (value_of(y_vec[n]) == std::numeric_limits<double>::infinity())
          return operands_and_partials.to_var(stan::math::negative_infinity(),y,nu);
              
        // Pull out values
        const T_partials_return y_dbl = value_of(y_vec[n]);
        const T_partials_return alpha_dbl = value_of(nu_vec[n]) * 0.5;
        const T_partials_return beta_dbl = 0.5;
              
        // Compute
        const T_partials_return Pn = 1.0 - gamma_p(alpha_dbl, beta_dbl * y_dbl);
              
        ccdf_log += log(Pn);
              
        if (!is_constant_struct<T_y>::value)
          operands_and_partials.d_x1[n] 
            -= beta_dbl * gamma_p_derivative(alpha_dbl, beta_dbl * y_dbl) 
            / Pn;
        if (!is_constant_struct<T_dof>::value)
          operands_and_partials.d_x2[n] 
            += 0.5 * stan::math::gradRegIncGamma(alpha_dbl, beta_dbl
                                                 * y_dbl, gamma_vec[n],
                                                 digamma_vec[n]) / Pn;
      }
          
      return operands_and_partials.to_var(ccdf_log,y,nu);
    }

    template <class RNG>
    inline double
    chi_square_rng(const double nu,
                   RNG& rng) {
      using boost::variate_generator;
      using boost::random::chi_squared_distribution;

      static const char* function = "stan::prob::chi_square_rng(%1%)";

      using stan::math::check_positive;
      using stan::math::check_finite;
      
      check_finite(function, nu, "Degrees of freedom parameter", (double*)0);
      check_positive(function, nu, "Degrees of freedom parameter", (double*)0);
    

      variate_generator<RNG&, chi_squared_distribution<> >
        chi_square_rng(rng, chi_squared_distribution<>(nu));
      return chi_square_rng();
    }
  }
}

#endif

<|MERGE_RESOLUTION|>--- conflicted
+++ resolved
@@ -1,501 +1,483 @@
-#ifndef __STAN__PROB__DISTRIBUTIONS__UNIVARIATE__CONTINUOUS__CHI_SQUARE_HPP__
-#define __STAN__PROB__DISTRIBUTIONS__UNIVARIATE__CONTINUOUS__CHI_SQUARE_HPP__
-
-#include <boost/random/chi_squared_distribution.hpp>
-#include <boost/random/variate_generator.hpp>
-
-#include <stan/agrad/partials_vari.hpp>
-#include <stan/math/error_handling.hpp>
-#include <stan/math/constants.hpp>
-#include <stan/math/functions/multiply_log.hpp>
-#include <stan/math/functions/value_of.hpp>
-#include <stan/meta/traits.hpp>
-#include <stan/prob/constants.hpp>
-#include <stan/prob/traits.hpp>
-#include <stan/prob/internal_math.hpp>
-
-namespace stan {
-
-  namespace prob {
-
-    /**
-     * The log of a chi-squared density for y with the specified
-     * degrees of freedom parameter.
-     * The degrees of freedom prarameter must be greater than 0.
-     * y must be greater than or equal to 0.
-     * 
-     \f{eqnarray*}{
-     y &\sim& \chi^2_\nu \\
-     \log (p (y \,|\, \nu)) &=& \log \left( \frac{2^{-\nu / 2}}{\Gamma (\nu / 2)} y^{\nu / 2 - 1} \exp^{- y / 2} \right) \\
-     &=& - \frac{\nu}{2} \log(2) - \log (\Gamma (\nu / 2)) + (\frac{\nu}{2} - 1) \log(y) - \frac{y}{2} \\
-     & & \mathrm{ where } \; y \ge 0
-     \f}
-     * @param y A scalar variable.
-     * @param nu Degrees of freedom.
-     * @throw std::domain_error if nu is not greater than or equal to 0
-     * @throw std::domain_error if y is not greater than or equal to 0.
-     * @tparam T_y Type of scalar.
-     * @tparam T_dof Type of degrees of freedom.
-     */
-    template <bool propto,
-              typename T_y, typename T_dof>
-    typename return_type<T_y,T_dof>::type
-    chi_square_log(const T_y& y, const T_dof& nu) {
-      static const char* function = "stan::prob::chi_square_log(%1%)";
-      typedef typename stan::partials_return_type<T_y,T_dof>::type T_partials_return;
-
-      // check if any vectors are zero length
-      if (!(stan::length(y) 
-            && stan::length(nu)))
-        return 0.0;
-      
-      using stan::math::check_positive;
-      using stan::math::check_finite;
-      using stan::math::check_nonnegative;
-      using stan::math::check_not_nan;
-      using stan::math::check_consistent_sizes;
-      using stan::math::value_of;
-      
-<<<<<<< HEAD
-      T_partials_return logp(0.0);
-      if (!check_not_nan(function, y, "Random variable", &logp))
-        return logp;
-      if (!check_nonnegative(function, y, "Random variable", &logp))
-        return logp;
-      if (!check_finite(function, nu, "Degrees of freedom parameter", &logp))
-        return logp;
-      if (!check_positive(function, nu, "Degrees of freedom parameter", &logp))
-        return logp;
-      if (!(check_consistent_sizes(function,
-                                   y,nu,
-                                   "Random variable","Degrees of freedom parameter",
-                                   &logp)))
-        return logp;
-=======
-      double logp(0.0);
-      check_not_nan(function, y, "Random variable", &logp);
-      check_nonnegative(function, y, "Random variable", &logp);
-      check_finite(function, nu, "Degrees of freedom parameter", &logp);
-      check_positive(function, nu, "Degrees of freedom parameter", &logp);
-      check_consistent_sizes(function,
-                             y,nu,
-                             "Random variable","Degrees of freedom parameter",
-                             &logp);
->>>>>>> 14aa19d2
-    
-      
-      // set up template expressions wrapping scalars into vector views
-      VectorView<const T_y> y_vec(y);
-      VectorView<const T_dof> nu_vec(nu);
-      size_t N = max_size(y, nu);
-      
-      for (size_t n = 0; n < length(y); n++) 
-        if (value_of(y_vec[n]) < 0)
-          return LOG_ZERO;
-
-      // check if no variables are involved and prop-to
-      if (!include_summand<propto,T_y,T_dof>::value)
-        return 0.0;
-
-      using boost::math::digamma;
-      using boost::math::lgamma;
-      using stan::math::multiply_log;
-
-      DoubleVectorView<T_partials_return,
-                       include_summand<propto,T_y,T_dof>::value,
-                       is_vector<T_y>::value> log_y(length(y));
-      for (size_t i = 0; i < length(y); i++)
-        if (include_summand<propto,T_y,T_dof>::value)
-          log_y[i] = log(value_of(y_vec[i]));
-
-      DoubleVectorView<T_partials_return,
-                       include_summand<propto,T_y>::value,
-                       is_vector<T_y>::value> inv_y(length(y));
-      for (size_t i = 0; i < length(y); i++)
-        if (include_summand<propto,T_y>::value)
-          inv_y[i] = 1.0 / value_of(y_vec[i]);
-
-      DoubleVectorView<T_partials_return,
-                       include_summand<propto,T_dof>::value,
-                       is_vector<T_dof>::value> lgamma_half_nu(length(nu));
-      DoubleVectorView<T_partials_return,
-                       !is_constant_struct<T_dof>::value,
-                       is_vector<T_dof>::value> 
-        digamma_half_nu_over_two(length(nu));
-
-      for (size_t i = 0; i < length(nu); i++) {
-        T_partials_return half_nu = 0.5 * value_of(nu_vec[i]);
-        if (include_summand<propto,T_dof>::value)
-          lgamma_half_nu[i] = lgamma(half_nu);
-        if (!is_constant_struct<T_dof>::value)
-          digamma_half_nu_over_two[i] = digamma(half_nu) * 0.5;
-      }
-
-
-      agrad::OperandsAndPartials<T_y,T_dof> operands_and_partials(y, nu);
-
-      for (size_t n = 0; n < N; n++) {
-        const T_partials_return y_dbl = value_of(y_vec[n]);
-        const T_partials_return half_y = 0.5 * y_dbl;
-        const T_partials_return nu_dbl = value_of(nu_vec[n]);
-        const T_partials_return half_nu = 0.5 * nu_dbl;
-        if (include_summand<propto,T_dof>::value)
-          logp += nu_dbl * NEG_LOG_TWO_OVER_TWO - lgamma_half_nu[n];
-        if (include_summand<propto,T_y,T_dof>::value)
-          logp += (half_nu-1.0) * log_y[n];
-        if (include_summand<propto,T_y>::value)
-          logp -= half_y;
-  
-        if (!is_constant_struct<T_y>::value) {
-          operands_and_partials.d_x1[n] += (half_nu-1.0)*inv_y[n] - 0.5;
-        }
-        if (!is_constant_struct<T_dof>::value) {
-          operands_and_partials.d_x2[n] 
-            += NEG_LOG_TWO_OVER_TWO - digamma_half_nu_over_two[n] + log_y[n]*0.5; 
-        }
-      }
-      return operands_and_partials.to_var(logp,y,nu);
-    }
-
-    template <typename T_y, typename T_dof>
-    inline
-    typename return_type<T_y,T_dof>::type
-    chi_square_log(const T_y& y, const T_dof& nu) {
-      return chi_square_log<false>(y,nu);
-    }
-
-    /** 
-     * Calculates the chi square cumulative distribution function for the given
-     * variate and degrees of freedom.
-     * 
-     * y A scalar variate.
-     * nu Degrees of freedom.
-     * 
-     * @return The cdf of the chi square distribution
-     */
-    template <typename T_y, typename T_dof>
-    typename return_type<T_y,T_dof>::type
-    chi_square_cdf(const T_y& y, const T_dof& nu) {
-      static const char* function = "stan::prob::chi_square_cdf(%1%)";
-      typedef typename stan::partials_return_type<T_y,T_dof>::type T_partials_return;
-
-      using stan::math::check_positive;
-      using stan::math::check_finite;
-      using stan::math::check_nonnegative;
-      using stan::math::check_not_nan;
-      using stan::math::check_consistent_sizes;
-      using stan::math::value_of;
-
-      T_partials_return cdf(1.0);
-
-     // Size checks
-      if (!(stan::length(y) && stan::length(nu))) 
-        return cdf;
-
-      check_not_nan(function, y, "Random variable", &cdf);
-      check_nonnegative(function, y, "Random variable", &cdf);
-      check_finite(function, nu, "Degrees of freedom parameter", &cdf);
-      check_positive(function, nu, "Degrees of freedom parameter", &cdf);
-      check_consistent_sizes(function,
-                             y,nu,
-                             "Random variable","Degrees of freedom parameter",
-                             &cdf);
-
-      // Wrap arguments in vectors
-      VectorView<const T_y> y_vec(y);
-      VectorView<const T_dof> nu_vec(nu);
-      size_t N = max_size(y, nu);
-          
-      agrad::OperandsAndPartials<T_y, T_dof> 
-        operands_and_partials(y, nu);
-          
-      // Explicit return for extreme values
-      // The gradients are technically ill-defined, but treated as zero
-      for (size_t i = 0; i < stan::length(y); i++) {
-        if (value_of(y_vec[i]) == 0) 
-          return operands_and_partials.to_var(0.0,y,nu);
-      }
-          
-      // Compute CDF and its gradients
-      using boost::math::gamma_p_derivative;
-      using boost::math::gamma_p;
-      using boost::math::digamma;
-      using boost::math::tgamma;
-          
-      // Cache a few expensive function calls if nu is a parameter
-      DoubleVectorView<T_partials_return,
-                       !is_constant_struct<T_dof>::value,
-                       is_vector<T_dof>::value> 
-        gamma_vec(stan::length(nu));
-      DoubleVectorView<T_partials_return,
-                       !is_constant_struct<T_dof>::value,
-                       is_vector<T_dof>::value> 
-        digamma_vec(stan::length(nu));
-          
-      if (!is_constant_struct<T_dof>::value) {
-        for (size_t i = 0; i < stan::length(nu); i++) {
-          const T_partials_return alpha_dbl = value_of(nu_vec[i]) * 0.5;
-          gamma_vec[i] = tgamma(alpha_dbl);
-          digamma_vec[i] = digamma(alpha_dbl);
-        }
-      }
-          
-      // Compute vectorized CDF and gradient
-      for (size_t n = 0; n < N; n++) {
-        // Explicit results for extreme values
-        // The gradients are technically ill-defined, but treated as zero
-        if (value_of(y_vec[n]) == std::numeric_limits<double>::infinity())
-          continue;
-              
-        // Pull out values
-        const T_partials_return y_dbl = value_of(y_vec[n]);
-        const T_partials_return alpha_dbl = value_of(nu_vec[n]) * 0.5;
-        const T_partials_return beta_dbl = 0.5;
-              
-        // Compute
-        const T_partials_return Pn = gamma_p(alpha_dbl, beta_dbl * y_dbl);
-              
-        cdf *= Pn;
-              
-        if (!is_constant_struct<T_y>::value)
-          operands_and_partials.d_x1[n] 
-            += beta_dbl * gamma_p_derivative(alpha_dbl, beta_dbl * y_dbl) 
-            / Pn;
-        if (!is_constant_struct<T_dof>::value)
-          operands_and_partials.d_x2[n] 
-            -= 0.5 * stan::math::gradRegIncGamma(alpha_dbl, beta_dbl
-                                                 * y_dbl, gamma_vec[n],
-                                                 digamma_vec[n]) / Pn;
-      }
-          
-      if (!is_constant_struct<T_y>::value)
-        for (size_t n = 0; n < stan::length(y); ++n) 
-          operands_and_partials.d_x1[n] *= cdf;
-      if (!is_constant_struct<T_dof>::value)
-        for (size_t n = 0; n < stan::length(nu); ++n) 
-          operands_and_partials.d_x2[n] *= cdf;
-          
-      return operands_and_partials.to_var(cdf,y,nu);
-    }
-
-    template <typename T_y, typename T_dof>
-    typename return_type<T_y,T_dof>::type
-    chi_square_cdf_log(const T_y& y, const T_dof& nu) {
-      static const char* function = "stan::prob::chi_square_cdf_log(%1%)";
-      typedef typename stan::partials_return_type<T_y,T_dof>::type T_partials_return;
-
-      using stan::math::check_positive;
-      using stan::math::check_finite;
-      using stan::math::check_nonnegative;
-      using stan::math::check_not_nan;
-      using stan::math::check_consistent_sizes;
-      using stan::math::value_of;
-
-      T_partials_return cdf_log(0.0);
-
-     // Size checks
-      if (!(stan::length(y) && stan::length(nu))) 
-        return cdf_log;
-
-      check_not_nan(function, y, "Random variable", &cdf_log);
-      check_nonnegative(function, y, "Random variable", &cdf_log);
-      check_finite(function, nu, "Degrees of freedom parameter", &cdf_log);
-      check_positive(function, nu, "Degrees of freedom parameter", &cdf_log);
-      check_consistent_sizes(function,
-                             y,nu,
-                             "Random variable","Degrees of freedom parameter",
-                             &cdf_log);
-
-      // Wrap arguments in vectors
-      VectorView<const T_y> y_vec(y);
-      VectorView<const T_dof> nu_vec(nu);
-      size_t N = max_size(y, nu);
-          
-      agrad::OperandsAndPartials<T_y, T_dof> 
-        operands_and_partials(y, nu);
-          
-      // Explicit return for extreme values
-      // The gradients are technically ill-defined, but treated as zero
-      for (size_t i = 0; i < stan::length(y); i++) {
-        if (value_of(y_vec[i]) == 0) 
-          return operands_and_partials.to_var(stan::math::negative_infinity(),y,nu);
-      }
-          
-      // Compute cdf_log and its gradients
-      using boost::math::gamma_p_derivative;
-      using boost::math::gamma_p;
-      using boost::math::digamma;
-      using boost::math::tgamma;
-          
-      // Cache a few expensive function calls if nu is a parameter
-      DoubleVectorView<T_partials_return,
-                       !is_constant_struct<T_dof>::value,
-                       is_vector<T_dof>::value> 
-        gamma_vec(stan::length(nu));
-      DoubleVectorView<T_partials_return,
-                       !is_constant_struct<T_dof>::value,
-                       is_vector<T_dof>::value> 
-        digamma_vec(stan::length(nu));
-          
-      if (!is_constant_struct<T_dof>::value) {
-        for (size_t i = 0; i < stan::length(nu); i++) {
-          const T_partials_return alpha_dbl = value_of(nu_vec[i]) * 0.5;
-          gamma_vec[i] = tgamma(alpha_dbl);
-          digamma_vec[i] = digamma(alpha_dbl);
-        }
-      }
-          
-      // Compute vectorized cdf_log and gradient
-      for (size_t n = 0; n < N; n++) {
-        // Explicit results for extreme values
-        // The gradients are technically ill-defined, but treated as zero
-        if (value_of(y_vec[n]) == std::numeric_limits<double>::infinity())
-          return operands_and_partials.to_var(0.0,y,nu);
-              
-        // Pull out values
-        const T_partials_return y_dbl = value_of(y_vec[n]);
-        const T_partials_return alpha_dbl = value_of(nu_vec[n]) * 0.5;
-        const T_partials_return beta_dbl = 0.5;
-              
-        // Compute
-        const T_partials_return Pn = gamma_p(alpha_dbl, beta_dbl * y_dbl);
-              
-        cdf_log += log(Pn);
-              
-        if (!is_constant_struct<T_y>::value)
-          operands_and_partials.d_x1[n] 
-            += beta_dbl * gamma_p_derivative(alpha_dbl, beta_dbl * y_dbl) 
-            / Pn;
-        if (!is_constant_struct<T_dof>::value)
-          operands_and_partials.d_x2[n] 
-            -= 0.5 * stan::math::gradRegIncGamma(alpha_dbl, beta_dbl
-                                                 * y_dbl, gamma_vec[n],
-                                                 digamma_vec[n]) / Pn;
-      }
-          
-      return operands_and_partials.to_var(cdf_log,y,nu);
-    }
-
-    template <typename T_y, typename T_dof>
-    typename return_type<T_y,T_dof>::type
-    chi_square_ccdf_log(const T_y& y, const T_dof& nu) {
-      static const char* function = "stan::prob::chi_square_ccdf_log(%1%)";
-      typedef typename stan::partials_return_type<T_y,T_dof>::type T_partials_return;
-
-      using stan::math::check_positive;
-      using stan::math::check_finite;
-      using stan::math::check_nonnegative;
-      using stan::math::check_not_nan;
-      using stan::math::check_consistent_sizes;
-      using stan::math::value_of;
-
-      T_partials_return ccdf_log(0.0);
-
-     // Size checks
-      if (!(stan::length(y) && stan::length(nu))) 
-        return ccdf_log;
-
-      check_not_nan(function, y, "Random variable", &ccdf_log);
-      check_nonnegative(function, y, "Random variable", &ccdf_log);
-      check_finite(function, nu, "Degrees of freedom parameter", &ccdf_log);
-      check_positive(function, nu, "Degrees of freedom parameter", &ccdf_log);
-      check_consistent_sizes(function,
-                             y,nu,
-                             "Random variable","Degrees of freedom parameter",
-                             &ccdf_log);
-
-      // Wrap arguments in vectors
-      VectorView<const T_y> y_vec(y);
-      VectorView<const T_dof> nu_vec(nu);
-      size_t N = max_size(y, nu);
-          
-      agrad::OperandsAndPartials<T_y, T_dof> 
-        operands_and_partials(y, nu);
-          
-      // Explicit return for extreme values
-      // The gradients are technically ill-defined, but treated as zero
-      for (size_t i = 0; i < stan::length(y); i++) {
-        if (value_of(y_vec[i]) == 0) 
-          return operands_and_partials.to_var(0.0,y,nu);
-      }
-          
-      // Compute ccdf_log and its gradients
-      using boost::math::gamma_p_derivative;
-      using boost::math::gamma_p;
-      using boost::math::digamma;
-      using boost::math::tgamma;
-          
-      // Cache a few expensive function calls if nu is a parameter
-      DoubleVectorView<T_partials_return,
-                       !is_constant_struct<T_dof>::value,
-                       is_vector<T_dof>::value> 
-        gamma_vec(stan::length(nu));
-      DoubleVectorView<T_partials_return,
-                       !is_constant_struct<T_dof>::value,
-                       is_vector<T_dof>::value> 
-        digamma_vec(stan::length(nu));
-          
-      if (!is_constant_struct<T_dof>::value) {
-        for (size_t i = 0; i < stan::length(nu); i++) {
-          const T_partials_return alpha_dbl = value_of(nu_vec[i]) * 0.5;
-          gamma_vec[i] = tgamma(alpha_dbl);
-          digamma_vec[i] = digamma(alpha_dbl);
-        }
-      }
-          
-      // Compute vectorized ccdf_log and gradient
-      for (size_t n = 0; n < N; n++) {
-        // Explicit results for extreme values
-        // The gradients are technically ill-defined, but treated as zero
-        if (value_of(y_vec[n]) == std::numeric_limits<double>::infinity())
-          return operands_and_partials.to_var(stan::math::negative_infinity(),y,nu);
-              
-        // Pull out values
-        const T_partials_return y_dbl = value_of(y_vec[n]);
-        const T_partials_return alpha_dbl = value_of(nu_vec[n]) * 0.5;
-        const T_partials_return beta_dbl = 0.5;
-              
-        // Compute
-        const T_partials_return Pn = 1.0 - gamma_p(alpha_dbl, beta_dbl * y_dbl);
-              
-        ccdf_log += log(Pn);
-              
-        if (!is_constant_struct<T_y>::value)
-          operands_and_partials.d_x1[n] 
-            -= beta_dbl * gamma_p_derivative(alpha_dbl, beta_dbl * y_dbl) 
-            / Pn;
-        if (!is_constant_struct<T_dof>::value)
-          operands_and_partials.d_x2[n] 
-            += 0.5 * stan::math::gradRegIncGamma(alpha_dbl, beta_dbl
-                                                 * y_dbl, gamma_vec[n],
-                                                 digamma_vec[n]) / Pn;
-      }
-          
-      return operands_and_partials.to_var(ccdf_log,y,nu);
-    }
-
-    template <class RNG>
-    inline double
-    chi_square_rng(const double nu,
-                   RNG& rng) {
-      using boost::variate_generator;
-      using boost::random::chi_squared_distribution;
-
-      static const char* function = "stan::prob::chi_square_rng(%1%)";
-
-      using stan::math::check_positive;
-      using stan::math::check_finite;
-      
-      check_finite(function, nu, "Degrees of freedom parameter", (double*)0);
-      check_positive(function, nu, "Degrees of freedom parameter", (double*)0);
-    
-
-      variate_generator<RNG&, chi_squared_distribution<> >
-        chi_square_rng(rng, chi_squared_distribution<>(nu));
-      return chi_square_rng();
-    }
-  }
-}
-
-#endif
-
+#ifndef __STAN__PROB__DISTRIBUTIONS__UNIVARIATE__CONTINUOUS__CHI_SQUARE_HPP__
+#define __STAN__PROB__DISTRIBUTIONS__UNIVARIATE__CONTINUOUS__CHI_SQUARE_HPP__
+
+#include <boost/random/chi_squared_distribution.hpp>
+#include <boost/random/variate_generator.hpp>
+
+#include <stan/agrad/partials_vari.hpp>
+#include <stan/math/error_handling.hpp>
+#include <stan/math/constants.hpp>
+#include <stan/math/functions/multiply_log.hpp>
+#include <stan/math/functions/value_of.hpp>
+#include <stan/meta/traits.hpp>
+#include <stan/prob/constants.hpp>
+#include <stan/prob/traits.hpp>
+#include <stan/prob/internal_math.hpp>
+
+namespace stan {
+
+  namespace prob {
+
+    /**
+     * The log of a chi-squared density for y with the specified
+     * degrees of freedom parameter.
+     * The degrees of freedom prarameter must be greater than 0.
+     * y must be greater than or equal to 0.
+     * 
+     \f{eqnarray*}{
+     y &\sim& \chi^2_\nu \\
+     \log (p (y \,|\, \nu)) &=& \log \left( \frac{2^{-\nu / 2}}{\Gamma (\nu / 2)} y^{\nu / 2 - 1} \exp^{- y / 2} \right) \\
+     &=& - \frac{\nu}{2} \log(2) - \log (\Gamma (\nu / 2)) + (\frac{\nu}{2} - 1) \log(y) - \frac{y}{2} \\
+     & & \mathrm{ where } \; y \ge 0
+     \f}
+     * @param y A scalar variable.
+     * @param nu Degrees of freedom.
+     * @throw std::domain_error if nu is not greater than or equal to 0
+     * @throw std::domain_error if y is not greater than or equal to 0.
+     * @tparam T_y Type of scalar.
+     * @tparam T_dof Type of degrees of freedom.
+     */
+    template <bool propto,
+              typename T_y, typename T_dof>
+    typename return_type<T_y,T_dof>::type
+    chi_square_log(const T_y& y, const T_dof& nu) {
+      static const char* function = "stan::prob::chi_square_log(%1%)";
+
+      // check if any vectors are zero length
+      if (!(stan::length(y) 
+            && stan::length(nu)))
+        return 0.0;
+      
+      using stan::math::check_positive;
+      using stan::math::check_finite;
+      using stan::math::check_nonnegative;
+      using stan::math::check_not_nan;
+      using stan::math::check_consistent_sizes;
+      using stan::math::value_of;
+      
+      T_partials_return logp(0.0);
+      check_not_nan(function, y, "Random variable", &logp);
+      check_nonnegative(function, y, "Random variable", &logp);
+      check_finite(function, nu, "Degrees of freedom parameter", &logp);
+      check_positive(function, nu, "Degrees of freedom parameter", &logp);
+      check_consistent_sizes(function,
+                             y,nu,
+                             "Random variable","Degrees of freedom parameter",
+                             &logp);
+    
+      
+      // set up template expressions wrapping scalars into vector views
+      VectorView<const T_y> y_vec(y);
+      VectorView<const T_dof> nu_vec(nu);
+      size_t N = max_size(y, nu);
+      
+      for (size_t n = 0; n < length(y); n++) 
+        if (value_of(y_vec[n]) < 0)
+          return LOG_ZERO;
+
+      // check if no variables are involved and prop-to
+      if (!include_summand<propto,T_y,T_dof>::value)
+        return 0.0;
+
+      using boost::math::digamma;
+      using boost::math::lgamma;
+      using stan::math::multiply_log;
+
+      DoubleVectorView<T_partials_return,
+                       include_summand<propto,T_y,T_dof>::value,
+                       is_vector<T_y>::value> log_y(length(y));
+      for (size_t i = 0; i < length(y); i++)
+        if (include_summand<propto,T_y,T_dof>::value)
+          log_y[i] = log(value_of(y_vec[i]));
+
+      DoubleVectorView<T_partials_return,
+                       include_summand<propto,T_y>::value,
+                       is_vector<T_y>::value> inv_y(length(y));
+      for (size_t i = 0; i < length(y); i++)
+        if (include_summand<propto,T_y>::value)
+          inv_y[i] = 1.0 / value_of(y_vec[i]);
+
+      DoubleVectorView<T_partials_return,
+                       include_summand<propto,T_dof>::value,
+                       is_vector<T_dof>::value> lgamma_half_nu(length(nu));
+      DoubleVectorView<T_partials_return,
+                       !is_constant_struct<T_dof>::value,
+                       is_vector<T_dof>::value> 
+        digamma_half_nu_over_two(length(nu));
+
+      for (size_t i = 0; i < length(nu); i++) {
+        T_partials_return half_nu = 0.5 * value_of(nu_vec[i]);
+        if (include_summand<propto,T_dof>::value)
+          lgamma_half_nu[i] = lgamma(half_nu);
+        if (!is_constant_struct<T_dof>::value)
+          digamma_half_nu_over_two[i] = digamma(half_nu) * 0.5;
+      }
+
+
+      agrad::OperandsAndPartials<T_y,T_dof> operands_and_partials(y, nu);
+
+      for (size_t n = 0; n < N; n++) {
+        const T_partials_return y_dbl = value_of(y_vec[n]);
+        const T_partials_return half_y = 0.5 * y_dbl;
+        const T_partials_return nu_dbl = value_of(nu_vec[n]);
+        const T_partials_return half_nu = 0.5 * nu_dbl;
+        if (include_summand<propto,T_dof>::value)
+          logp += nu_dbl * NEG_LOG_TWO_OVER_TWO - lgamma_half_nu[n];
+        if (include_summand<propto,T_y,T_dof>::value)
+          logp += (half_nu-1.0) * log_y[n];
+        if (include_summand<propto,T_y>::value)
+          logp -= half_y;
+  
+        if (!is_constant_struct<T_y>::value) {
+          operands_and_partials.d_x1[n] += (half_nu-1.0)*inv_y[n] - 0.5;
+        }
+        if (!is_constant_struct<T_dof>::value) {
+          operands_and_partials.d_x2[n] 
+            += NEG_LOG_TWO_OVER_TWO - digamma_half_nu_over_two[n] + log_y[n]*0.5; 
+        }
+      }
+      return operands_and_partials.to_var(logp,y,nu);
+    }
+
+    template <typename T_y, typename T_dof>
+    inline
+    typename return_type<T_y,T_dof>::type
+    chi_square_log(const T_y& y, const T_dof& nu) {
+      return chi_square_log<false>(y,nu);
+    }
+
+    /** 
+     * Calculates the chi square cumulative distribution function for the given
+     * variate and degrees of freedom.
+     * 
+     * y A scalar variate.
+     * nu Degrees of freedom.
+     * 
+     * @return The cdf of the chi square distribution
+     */
+    template <typename T_y, typename T_dof>
+    typename return_type<T_y,T_dof>::type
+    chi_square_cdf(const T_y& y, const T_dof& nu) {
+      static const char* function = "stan::prob::chi_square_cdf(%1%)";
+      typedef typename stan::partials_return_type<T_y,T_dof>::type T_partials_return;
+
+      using stan::math::check_positive;
+      using stan::math::check_finite;
+      using stan::math::check_nonnegative;
+      using stan::math::check_not_nan;
+      using stan::math::check_consistent_sizes;
+      using stan::math::value_of;
+
+      T_partials_return cdf(1.0);
+
+     // Size checks
+      if (!(stan::length(y) && stan::length(nu))) 
+        return cdf;
+
+      check_not_nan(function, y, "Random variable", &cdf);
+      check_nonnegative(function, y, "Random variable", &cdf);
+      check_finite(function, nu, "Degrees of freedom parameter", &cdf);
+      check_positive(function, nu, "Degrees of freedom parameter", &cdf);
+      check_consistent_sizes(function,
+                             y,nu,
+                             "Random variable","Degrees of freedom parameter",
+                             &cdf);
+
+      // Wrap arguments in vectors
+      VectorView<const T_y> y_vec(y);
+      VectorView<const T_dof> nu_vec(nu);
+      size_t N = max_size(y, nu);
+          
+      agrad::OperandsAndPartials<T_y, T_dof> 
+        operands_and_partials(y, nu);
+          
+      // Explicit return for extreme values
+      // The gradients are technically ill-defined, but treated as zero
+      for (size_t i = 0; i < stan::length(y); i++) {
+        if (value_of(y_vec[i]) == 0) 
+          return operands_and_partials.to_var(0.0,y,nu);
+      }
+          
+      // Compute CDF and its gradients
+      using boost::math::gamma_p_derivative;
+      using boost::math::gamma_p;
+      using boost::math::digamma;
+      using boost::math::tgamma;
+          
+      // Cache a few expensive function calls if nu is a parameter
+      DoubleVectorView<T_partials_return,
+                       !is_constant_struct<T_dof>::value,
+                       is_vector<T_dof>::value> 
+        gamma_vec(stan::length(nu));
+      DoubleVectorView<T_partials_return,
+                       !is_constant_struct<T_dof>::value,
+                       is_vector<T_dof>::value> 
+        digamma_vec(stan::length(nu));
+          
+      if (!is_constant_struct<T_dof>::value) {
+        for (size_t i = 0; i < stan::length(nu); i++) {
+          const T_partials_return alpha_dbl = value_of(nu_vec[i]) * 0.5;
+          gamma_vec[i] = tgamma(alpha_dbl);
+          digamma_vec[i] = digamma(alpha_dbl);
+        }
+      }
+          
+      // Compute vectorized CDF and gradient
+      for (size_t n = 0; n < N; n++) {
+        // Explicit results for extreme values
+        // The gradients are technically ill-defined, but treated as zero
+        if (value_of(y_vec[n]) == std::numeric_limits<double>::infinity())
+          continue;
+              
+        // Pull out values
+        const T_partials_return y_dbl = value_of(y_vec[n]);
+        const T_partials_return alpha_dbl = value_of(nu_vec[n]) * 0.5;
+        const T_partials_return beta_dbl = 0.5;
+              
+        // Compute
+        const T_partials_return Pn = gamma_p(alpha_dbl, beta_dbl * y_dbl);
+              
+        cdf *= Pn;
+              
+        if (!is_constant_struct<T_y>::value)
+          operands_and_partials.d_x1[n] 
+            += beta_dbl * gamma_p_derivative(alpha_dbl, beta_dbl * y_dbl) 
+            / Pn;
+        if (!is_constant_struct<T_dof>::value)
+          operands_and_partials.d_x2[n] 
+            -= 0.5 * stan::math::gradRegIncGamma(alpha_dbl, beta_dbl
+                                                 * y_dbl, gamma_vec[n],
+                                                 digamma_vec[n]) / Pn;
+      }
+          
+      if (!is_constant_struct<T_y>::value)
+        for (size_t n = 0; n < stan::length(y); ++n) 
+          operands_and_partials.d_x1[n] *= cdf;
+      if (!is_constant_struct<T_dof>::value)
+        for (size_t n = 0; n < stan::length(nu); ++n) 
+          operands_and_partials.d_x2[n] *= cdf;
+          
+      return operands_and_partials.to_var(cdf,y,nu);
+    }
+
+    template <typename T_y, typename T_dof>
+    typename return_type<T_y,T_dof>::type
+    chi_square_cdf_log(const T_y& y, const T_dof& nu) {
+      static const char* function = "stan::prob::chi_square_cdf_log(%1%)";
+      typedef typename stan::partials_return_type<T_y,T_dof>::type T_partials_return;
+
+      using stan::math::check_positive;
+      using stan::math::check_finite;
+      using stan::math::check_nonnegative;
+      using stan::math::check_not_nan;
+      using stan::math::check_consistent_sizes;
+      using stan::math::value_of;
+
+      T_partials_return cdf_log(0.0);
+
+     // Size checks
+      if (!(stan::length(y) && stan::length(nu))) 
+        return cdf_log;
+
+      check_not_nan(function, y, "Random variable", &cdf_log);
+      check_nonnegative(function, y, "Random variable", &cdf_log);
+      check_finite(function, nu, "Degrees of freedom parameter", &cdf_log);
+      check_positive(function, nu, "Degrees of freedom parameter", &cdf_log);
+      check_consistent_sizes(function,
+                             y,nu,
+                             "Random variable","Degrees of freedom parameter",
+                             &cdf_log);
+
+      // Wrap arguments in vectors
+      VectorView<const T_y> y_vec(y);
+      VectorView<const T_dof> nu_vec(nu);
+      size_t N = max_size(y, nu);
+          
+      agrad::OperandsAndPartials<T_y, T_dof> 
+        operands_and_partials(y, nu);
+          
+      // Explicit return for extreme values
+      // The gradients are technically ill-defined, but treated as zero
+      for (size_t i = 0; i < stan::length(y); i++) {
+        if (value_of(y_vec[i]) == 0) 
+          return operands_and_partials.to_var(stan::math::negative_infinity(),y,nu);
+      }
+          
+      // Compute cdf_log and its gradients
+      using boost::math::gamma_p_derivative;
+      using boost::math::gamma_p;
+      using boost::math::digamma;
+      using boost::math::tgamma;
+          
+      // Cache a few expensive function calls if nu is a parameter
+      DoubleVectorView<T_partials_return,
+                       !is_constant_struct<T_dof>::value,
+                       is_vector<T_dof>::value> 
+        gamma_vec(stan::length(nu));
+      DoubleVectorView<T_partials_return,
+                       !is_constant_struct<T_dof>::value,
+                       is_vector<T_dof>::value> 
+        digamma_vec(stan::length(nu));
+          
+      if (!is_constant_struct<T_dof>::value) {
+        for (size_t i = 0; i < stan::length(nu); i++) {
+          const T_partials_return alpha_dbl = value_of(nu_vec[i]) * 0.5;
+          gamma_vec[i] = tgamma(alpha_dbl);
+          digamma_vec[i] = digamma(alpha_dbl);
+        }
+      }
+          
+      // Compute vectorized cdf_log and gradient
+      for (size_t n = 0; n < N; n++) {
+        // Explicit results for extreme values
+        // The gradients are technically ill-defined, but treated as zero
+        if (value_of(y_vec[n]) == std::numeric_limits<double>::infinity())
+          return operands_and_partials.to_var(0.0,y,nu);
+              
+        // Pull out values
+        const T_partials_return y_dbl = value_of(y_vec[n]);
+        const T_partials_return alpha_dbl = value_of(nu_vec[n]) * 0.5;
+        const T_partials_return beta_dbl = 0.5;
+              
+        // Compute
+        const T_partials_return Pn = gamma_p(alpha_dbl, beta_dbl * y_dbl);
+              
+        cdf_log += log(Pn);
+              
+        if (!is_constant_struct<T_y>::value)
+          operands_and_partials.d_x1[n] 
+            += beta_dbl * gamma_p_derivative(alpha_dbl, beta_dbl * y_dbl) 
+            / Pn;
+        if (!is_constant_struct<T_dof>::value)
+          operands_and_partials.d_x2[n] 
+            -= 0.5 * stan::math::gradRegIncGamma(alpha_dbl, beta_dbl
+                                                 * y_dbl, gamma_vec[n],
+                                                 digamma_vec[n]) / Pn;
+      }
+          
+      return operands_and_partials.to_var(cdf_log,y,nu);
+    }
+
+    template <typename T_y, typename T_dof>
+    typename return_type<T_y,T_dof>::type
+    chi_square_ccdf_log(const T_y& y, const T_dof& nu) {
+      static const char* function = "stan::prob::chi_square_ccdf_log(%1%)";
+      typedef typename stan::partials_return_type<T_y,T_dof>::type T_partials_return;
+
+      using stan::math::check_positive;
+      using stan::math::check_finite;
+      using stan::math::check_nonnegative;
+      using stan::math::check_not_nan;
+      using stan::math::check_consistent_sizes;
+      using stan::math::value_of;
+
+      T_partials_return ccdf_log(0.0);
+
+     // Size checks
+      if (!(stan::length(y) && stan::length(nu))) 
+        return ccdf_log;
+
+      check_not_nan(function, y, "Random variable", &ccdf_log);
+      check_nonnegative(function, y, "Random variable", &ccdf_log);
+      check_finite(function, nu, "Degrees of freedom parameter", &ccdf_log);
+      check_positive(function, nu, "Degrees of freedom parameter", &ccdf_log);
+      check_consistent_sizes(function,
+                             y,nu,
+                             "Random variable","Degrees of freedom parameter",
+                             &ccdf_log);
+
+      // Wrap arguments in vectors
+      VectorView<const T_y> y_vec(y);
+      VectorView<const T_dof> nu_vec(nu);
+      size_t N = max_size(y, nu);
+          
+      agrad::OperandsAndPartials<T_y, T_dof> 
+        operands_and_partials(y, nu);
+          
+      // Explicit return for extreme values
+      // The gradients are technically ill-defined, but treated as zero
+      for (size_t i = 0; i < stan::length(y); i++) {
+        if (value_of(y_vec[i]) == 0) 
+          return operands_and_partials.to_var(0.0,y,nu);
+      }
+          
+      // Compute ccdf_log and its gradients
+      using boost::math::gamma_p_derivative;
+      using boost::math::gamma_p;
+      using boost::math::digamma;
+      using boost::math::tgamma;
+          
+      // Cache a few expensive function calls if nu is a parameter
+      DoubleVectorView<T_partials_return,
+                       !is_constant_struct<T_dof>::value,
+                       is_vector<T_dof>::value> 
+        gamma_vec(stan::length(nu));
+      DoubleVectorView<T_partials_return,
+                       !is_constant_struct<T_dof>::value,
+                       is_vector<T_dof>::value> 
+        digamma_vec(stan::length(nu));
+          
+      if (!is_constant_struct<T_dof>::value) {
+        for (size_t i = 0; i < stan::length(nu); i++) {
+          const T_partials_return alpha_dbl = value_of(nu_vec[i]) * 0.5;
+          gamma_vec[i] = tgamma(alpha_dbl);
+          digamma_vec[i] = digamma(alpha_dbl);
+        }
+      }
+          
+      // Compute vectorized ccdf_log and gradient
+      for (size_t n = 0; n < N; n++) {
+        // Explicit results for extreme values
+        // The gradients are technically ill-defined, but treated as zero
+        if (value_of(y_vec[n]) == std::numeric_limits<double>::infinity())
+          return operands_and_partials.to_var(stan::math::negative_infinity(),y,nu);
+              
+        // Pull out values
+        const T_partials_return y_dbl = value_of(y_vec[n]);
+        const T_partials_return alpha_dbl = value_of(nu_vec[n]) * 0.5;
+        const T_partials_return beta_dbl = 0.5;
+              
+        // Compute
+        const T_partials_return Pn = 1.0 - gamma_p(alpha_dbl, beta_dbl * y_dbl);
+              
+        ccdf_log += log(Pn);
+              
+        if (!is_constant_struct<T_y>::value)
+          operands_and_partials.d_x1[n] 
+            -= beta_dbl * gamma_p_derivative(alpha_dbl, beta_dbl * y_dbl) 
+            / Pn;
+        if (!is_constant_struct<T_dof>::value)
+          operands_and_partials.d_x2[n] 
+            += 0.5 * stan::math::gradRegIncGamma(alpha_dbl, beta_dbl
+                                                 * y_dbl, gamma_vec[n],
+                                                 digamma_vec[n]) / Pn;
+      }
+          
+      return operands_and_partials.to_var(ccdf_log,y,nu);
+    }
+
+    template <class RNG>
+    inline double
+    chi_square_rng(const double nu,
+                   RNG& rng) {
+      using boost::variate_generator;
+      using boost::random::chi_squared_distribution;
+
+      static const char* function = "stan::prob::chi_square_rng(%1%)";
+
+      using stan::math::check_positive;
+      using stan::math::check_finite;
+      
+      check_finite(function, nu, "Degrees of freedom parameter", (double*)0);
+      check_positive(function, nu, "Degrees of freedom parameter", (double*)0);
+    
+
+      variate_generator<RNG&, chi_squared_distribution<> >
+        chi_square_rng(rng, chi_squared_distribution<>(nu));
+      return chi_square_rng();
+    }
+  }
+}
+
+#endif
+