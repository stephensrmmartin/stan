#ifndef STAN_MCMC_HMC_HAMILTONIANS_DENSE_E_METRIC_HPP
#define STAN_MCMC_HMC_HAMILTONIANS_DENSE_E_METRIC_HPP

#include <stan/math/prim/mat/fun/Eigen.hpp>
#include <stan/math/prim/mat/meta/index_type.hpp>
#include <stan/mcmc/hmc/hamiltonians/base_hamiltonian.hpp>
#include <stan/mcmc/hmc/hamiltonians/dense_e_point.hpp>
#include <boost/random/variate_generator.hpp>
#include <boost/random/normal_distribution.hpp>
#include <Eigen/Cholesky>

namespace stan {
  namespace mcmc {

    // Euclidean manifold with dense metric
    template <class Model, class BaseRNG>
<<<<<<< HEAD
    class dense_e_metric :
      public base_hamiltonian<Model, dense_e_point, BaseRNG> {
=======
    class dense_e_metric
      : public base_hamiltonian<Model, dense_e_point, BaseRNG> {
>>>>>>> 6796c997
    public:
      explicit dense_e_metric(Model& model)
        : base_hamiltonian<Model, dense_e_point, BaseRNG>(model) {}

      ~dense_e_metric() {}

      double T(dense_e_point& z) {
        return 0.5 * z.p.transpose() * z.mInv * z.p;
      }

      double tau(dense_e_point& z) {
        return T(z);
      }

      double phi(dense_e_point& z) {
        return this->V(z);
      }

      const Eigen::VectorXd dtau_dq(dense_e_point& z) {
        return Eigen::VectorXd::Zero(this->model_.num_params_r());
      }

      const Eigen::VectorXd dtau_dp(dense_e_point& z) {
        return z.mInv * z.p;
      }

      const Eigen::VectorXd dphi_dq(dense_e_point& z) {
        return z.g;
      }

      void sample_p(dense_e_point& z, BaseRNG& rng) {
        typedef typename stan::math::index_type<Eigen::VectorXd>::type idx_t;
        boost::variate_generator<BaseRNG&, boost::normal_distribution<> >
          rand_dense_gaus(rng, boost::normal_distribution<>());

        Eigen::VectorXd u(z.p.size());

        for (idx_t i = 0; i < u.size(); ++i)
          u(i) = rand_dense_gaus();

        z.p = z.mInv.llt().matrixL().solve(u);
      }
    };

  }  // mcmc
}  // stan
#endif<|MERGE_RESOLUTION|>--- conflicted
+++ resolved
@@ -14,13 +14,8 @@
 
     // Euclidean manifold with dense metric
     template <class Model, class BaseRNG>
-<<<<<<< HEAD
-    class dense_e_metric :
-      public base_hamiltonian<Model, dense_e_point, BaseRNG> {
-=======
     class dense_e_metric
       : public base_hamiltonian<Model, dense_e_point, BaseRNG> {
->>>>>>> 6796c997
     public:
       explicit dense_e_metric(Model& model)
         : base_hamiltonian<Model, dense_e_point, BaseRNG>(model) {}
