--- conflicted
+++ resolved
@@ -200,12 +200,8 @@
           if (boost::math::isnan(h)) h = std::numeric_limits<double>::infinity();
           
           util.criterion = util.log_u + (h - util.H0) < this->_max_delta;
-<<<<<<< HEAD
           if (!util.criterion) ++(this->_n_divergence);
 
-=======
-          
->>>>>>> ac7c7b70
           util.sum_prob += stan::math::min(1, std::exp(util.H0 - h));
           util.n_tree += 1;
           
