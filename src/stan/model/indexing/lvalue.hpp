--- conflicted
+++ resolved
@@ -258,13 +258,8 @@
  * vector and matrix do not match.
  */
 template <typename Mat, typename RowVec,
-<<<<<<< HEAD
           require_dense_dynamic_t<Mat>* = nullptr,
           require_row_vector_t<RowVec>* = nullptr>
-=======
-          require_eigen_dense_dynamic_t<Mat>* = nullptr,
-          require_eigen_row_vector_t<RowVec>* = nullptr>
->>>>>>> db032639
 inline void assign(Mat&& x,
                    const cons_index_list<index_uni, nil_index_list>& idxs,
                    const RowVec& y, const char* name = "ANON", int depth = 0) {
@@ -291,15 +286,9 @@
  * @throw std::invalid_argument If the dimensions of the indexed
  * matrix and right-hand side matrix do not match.
  */
-<<<<<<< HEAD
 template <typename Mat1, typename Mat2,
           require_all_eigen_dense_dynamic_t<Mat1, Mat2>* = nullptr>
 inline void assign(Mat1&& x,
-=======
-template <typename EigMat1, typename EigMat2,
-          require_all_eigen_dense_dynamic_t<EigMat1, EigMat2>* = nullptr>
-inline void assign(EigMat1&& x,
->>>>>>> db032639
                    const cons_index_list<index_multi, nil_index_list>& idxs,
                    const Mat2& y, const char* name = "ANON", int depth = 0) {
   const auto& y_ref = stan::math::to_ref(y);
@@ -331,11 +320,7 @@
  * matrix and right-hand side matrix do not match.
  */
 template <typename Mat1, typename Mat2,
-<<<<<<< HEAD
           require_all_dense_dynamic_t<Mat1, Mat2>* = nullptr>
-=======
-          require_all_eigen_dense_dynamic_t<Mat1, Mat2>* = nullptr>
->>>>>>> db032639
 inline void assign(Mat1&& x,
                    const cons_index_list<index_omni, nil_index_list>& idxs,
                    Mat2&& y, const char* name = "ANON", int depth = 0) {
@@ -364,12 +349,7 @@
  * matrix and right-hand side matrix do not match.
  */
 template <typename Mat1, typename Mat2,
-<<<<<<< HEAD
           require_all_dense_dynamic_t<Mat1, Mat2>* = nullptr>
-=======
-          require_all_eigen_dense_dynamic_t<Mat1, Mat2>* = nullptr,
-          require_eigen_t<Mat2>* = nullptr>
->>>>>>> db032639
 inline void assign(Mat1&& x,
                    const cons_index_list<index_min, nil_index_list>& idxs,
                    const Mat2& y, const char* name = "ANON", int depth = 0) {
@@ -401,11 +381,7 @@
  * matrix and right-hand side matrix do not match.
  */
 template <typename Mat1, typename Mat2,
-<<<<<<< HEAD
           require_all_dense_dynamic_t<Mat1, Mat2>* = nullptr>
-=======
-          require_all_eigen_dense_dynamic_t<Mat1, Mat2>* = nullptr>
->>>>>>> db032639
 inline void assign(Mat1&& x,
                    const cons_index_list<index_max, nil_index_list>& idxs,
                    const Mat2& y, const char* name = "ANON", int depth = 0) {
@@ -434,15 +410,9 @@
  * @throw std::invalid_argument If the dimensions of the indexed
  * matrix and right-hand side matrix do not match.
  */
-<<<<<<< HEAD
 template <typename Mat1, typename Mat2,
           require_all_dense_dynamic_t<Mat1, Mat2>* = nullptr>
 inline void assign(Mat1&& x,
-=======
-template <typename EigMat1, typename EigMat2,
-          require_all_eigen_dense_dynamic_t<EigMat1, EigMat2>* = nullptr>
-inline void assign(EigMat1&& x,
->>>>>>> db032639
                    const cons_index_list<index_min_max, nil_index_list>& idxs,
                    Mat2&& y, const char* name = "ANON", int depth = 0) {
   stan::math::check_range("matrix[min_max] max row indexing", name, x.rows(),
@@ -465,7 +435,7 @@
                                  "left hand side rows", row_size, name,
                                  y.rows());
     x.middleRows(idxs.head_.max_ - 1, row_size)
-        = internal::colwise_reverse(std::forward<Mat2>(y));
+        = internal::colwise_reverse(y);
     return;
   }
 }
@@ -487,12 +457,7 @@
  * matrix and right-hand side matrix do not match.
  */
 template <typename Mat1, typename Mat2,
-<<<<<<< HEAD
           require_dense_dynamic_t<Mat1>* = nullptr>
-=======
-          require_eigen_dense_dynamic_t<Mat1>* = nullptr,
-          require_eigen_t<Mat2>* = nullptr>
->>>>>>> db032639
 inline void assign(
     Mat1&& x,
     const cons_index_list<index_min_max,
@@ -518,7 +483,7 @@
                                    y.cols());
       x.block(idxs.head_.min_ - 1, idxs.tail_.head_.min_ - 1, row_size,
               col_size)
-          = std::forward<Mat2>(y);
+          = y;
       return;
     } else {
       auto row_size = idxs.head_.max_ - (idxs.head_.min_ - 1);
@@ -531,7 +496,7 @@
                                    y.cols());
       x.block(idxs.head_.min_ - 1, idxs.tail_.head_.max_ - 1, row_size,
               col_size)
-          = internal::rowwise_reverse(std::forward<Mat2>(y));
+          = internal::rowwise_reverse(y);
       return;
     }
   } else {
@@ -546,7 +511,7 @@
                                    y.cols());
       x.block(idxs.head_.max_ - 1, idxs.tail_.head_.min_ - 1, row_size,
               col_size)
-          = internal::colwise_reverse(std::forward<Mat2>(y));
+          = internal::colwise_reverse(y);
       return;
     } else {
       auto row_size = idxs.head_.min_ - (idxs.head_.max_ - 1);
@@ -559,7 +524,7 @@
           "left hand side columns", col_size, name, y.cols());
       x.block(idxs.head_.max_ - 1, idxs.tail_.head_.max_ - 1, row_size,
               col_size)
-          = std::forward<Mat2>(y).reverse();
+          = y.reverse();
       return;
     }
   }
@@ -692,11 +657,7 @@
  * matrix and right-hand side matrix do not match.
  */
 template <typename Mat1, typename Mat2, typename Idx,
-<<<<<<< HEAD
           require_dense_dynamic_t<Mat1>* = nullptr>
-=======
-          require_eigen_dense_dynamic_t<Mat1>* = nullptr>
->>>>>>> db032639
 inline void assign(
     Mat1&& x,
     const cons_index_list<Idx, cons_index_list<index_uni, nil_index_list>>&
@@ -763,11 +724,7 @@
  * matrix and value matrix do not match.
  */
 template <typename Mat1, typename Mat2, typename Idx,
-<<<<<<< HEAD
           require_dense_dynamic_t<Mat1>* = nullptr>
-=======
-          require_eigen_dense_dynamic_t<Mat1>* = nullptr>
->>>>>>> db032639
 inline void assign(
     Mat1&& x,
     const cons_index_list<Idx, cons_index_list<index_omni, nil_index_list>>&
@@ -795,11 +752,7 @@
  * matrix and right-hand side matrix do not match.
  */
 template <typename Mat1, typename Mat2, typename Idx,
-<<<<<<< HEAD
           require_dense_dynamic_t<Mat1>* = nullptr>
-=======
-          require_eigen_dense_dynamic_t<Mat1>* = nullptr>
->>>>>>> db032639
 inline void assign(
     Mat1&& x,
     const cons_index_list<Idx, cons_index_list<index_min, nil_index_list>>&
@@ -833,11 +786,7 @@
  * matrix and right-hand side matrix do not match.
  */
 template <typename Mat1, typename Mat2, typename Idx,
-<<<<<<< HEAD
           require_dense_dynamic_t<Mat1>* = nullptr>
-=======
-          require_eigen_dense_dynamic_t<Mat1>* = nullptr>
->>>>>>> db032639
 inline void assign(
     Mat1&& x,
     const cons_index_list<Idx, cons_index_list<index_max, nil_index_list>>&
@@ -870,11 +819,7 @@
  * matrix and right-hand side matrix do not match.
  */
 template <typename Mat1, typename Mat2, typename Idx,
-<<<<<<< HEAD
           require_dense_dynamic_t<Mat1>* = nullptr>
-=======
-          require_eigen_dense_dynamic_t<Mat1>* = nullptr>
->>>>>>> db032639
 inline void assign(
     Mat1&& x,
     const cons_index_list<Idx, cons_index_list<index_min_max, nil_index_list>>&
@@ -898,7 +843,7 @@
     stan::math::check_size_match("matrix[..., min_max] assign column size",
                                  "left hand side", col_size, name, y.cols());
     assign(x.middleCols(col_start, col_size), index_list(idxs.head_),
-           internal::rowwise_reverse(std::forward<Mat2>(y)), name, depth + 1);
+           internal::rowwise_reverse(y), name, depth + 1);
     return;
   }
 }
